--- conflicted
+++ resolved
@@ -1,11 +1,5 @@
 CPPFLAGS += -Iinc
-<<<<<<< HEAD
-CXXFLAGS += --std=c++17 -Wall -O3
-=======
-CFLAGS += --std=c++17 -Wall -Wextra -Wno-unused-parameter -O3
 CXXFLAGS += --std=c++17 -Wall -Wextra -Wno-unused-parameter -O3
-CPPFLAGS += -MMD -MP
->>>>>>> e8fa37dc
 
 .phony: all all_execs clean configclean test makedirs
 
