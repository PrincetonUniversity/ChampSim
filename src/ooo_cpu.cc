#include "ooo_cpu.h"

#include <algorithm>
#include <vector>

#include "cache.h"
#include "champsim.h"
#include "instruction.h"

#define DEADLOCK_CYCLE 1000000

extern uint8_t warmup_complete[NUM_CPUS];

void O3_CPU::operate()
{
  instrs_to_read_this_cycle = std::min((std::size_t)FETCH_WIDTH, IFETCH_BUFFER.size() - IFETCH_BUFFER.occupancy());

  retire_rob();                    // retire
  complete_inflight_instruction(); // finalize execution
  execute_instruction();           // execute instructions
  schedule_instruction();          // schedule instructions
  handle_memory_return();          // finalize memory transactions
  operate_lsq();                   // execute memory transactions

  dispatch_instruction(); // dispatch
  decode_instruction();   // decode
  promote_to_decode();
  fetch_instruction(); // fetch
  translate_fetch();
  check_dib();

  DECODE_BUFFER.operate();
}

void O3_CPU::initialize_core()
{
  // BRANCH PREDICTOR & BTB
  impl_branch_predictor_initialize();
  impl_btb_initialize();
}

void O3_CPU::init_instruction(ooo_model_instr arch_instr)
{
  instrs_to_read_this_cycle--;

  arch_instr.instr_id = instr_unique_id;

  bool writes_sp = std::count(std::begin(arch_instr.destination_registers), std::end(arch_instr.destination_registers), REG_STACK_POINTER);
  bool writes_ip = std::count(std::begin(arch_instr.destination_registers), std::end(arch_instr.destination_registers), REG_INSTRUCTION_POINTER);
  bool reads_sp = std::count(std::begin(arch_instr.source_registers), std::end(arch_instr.source_registers), REG_STACK_POINTER);
  bool reads_flags = std::count(std::begin(arch_instr.source_registers), std::end(arch_instr.source_registers), REG_FLAGS);
  bool reads_ip = std::count(std::begin(arch_instr.source_registers), std::end(arch_instr.source_registers), REG_INSTRUCTION_POINTER);
  bool reads_other = std::count_if(std::begin(arch_instr.source_registers), std::end(arch_instr.source_registers),
                                   [](uint8_t r) { return r != REG_STACK_POINTER && r != REG_FLAGS && r != REG_INSTRUCTION_POINTER; });

  arch_instr.num_mem_ops = std::size(arch_instr.destination_memory) + std::size(arch_instr.source_memory);

  // determine what kind of branch this is, if any
  if (!reads_sp && !reads_flags && writes_ip && !reads_other) {
    // direct jump
    arch_instr.is_branch = 1;
    arch_instr.branch_taken = 1;
    arch_instr.branch_type = BRANCH_DIRECT_JUMP;
  } else if (!reads_sp && !reads_flags && writes_ip && reads_other) {
    // indirect branch
    arch_instr.is_branch = 1;
    arch_instr.branch_taken = 1;
    arch_instr.branch_type = BRANCH_INDIRECT;
  } else if (!reads_sp && reads_ip && !writes_sp && writes_ip && reads_flags && !reads_other) {
    // conditional branch
    arch_instr.is_branch = 1;
    arch_instr.branch_taken = arch_instr.branch_taken; // don't change this
    arch_instr.branch_type = BRANCH_CONDITIONAL;
  } else if (reads_sp && reads_ip && writes_sp && writes_ip && !reads_flags && !reads_other) {
    // direct call
    arch_instr.is_branch = 1;
    arch_instr.branch_taken = 1;
    arch_instr.branch_type = BRANCH_DIRECT_CALL;
  } else if (reads_sp && reads_ip && writes_sp && writes_ip && !reads_flags && reads_other) {
    // indirect call
    arch_instr.is_branch = 1;
    arch_instr.branch_taken = 1;
    arch_instr.branch_type = BRANCH_INDIRECT_CALL;
  } else if (reads_sp && !reads_ip && writes_sp && writes_ip) {
    // return
    arch_instr.is_branch = 1;
    arch_instr.branch_taken = 1;
    arch_instr.branch_type = BRANCH_RETURN;
  } else if (writes_ip) {
    // some other branch type that doesn't fit the above categories
    arch_instr.is_branch = 1;
    arch_instr.branch_taken = arch_instr.branch_taken; // don't change this
    arch_instr.branch_type = BRANCH_OTHER;
  } else {
    assert(!arch_instr.is_branch);
    assert(arch_instr.branch_type == NOT_BRANCH);
    arch_instr.branch_taken = 0;
  }
  if (arch_instr.branch_taken != 1) {
    // clear the branch target for non-taken instructions
    arch_instr.branch_target = 0;
  }

  total_branch_types[arch_instr.branch_type]++;

  // Stack Pointer Folding
  // The exact, true value of the stack pointer for any given instruction can
  // usually be determined immediately after the instruction is decoded without
  // waiting for the stack pointer's dependency chain to be resolved.
  // We're doing it here because we already have writes_sp and reads_other
  // handy, and in ChampSim it doesn't matter where before execution you do it.
  if (writes_sp) {
    // Avoid creating register dependencies on the stack pointer for calls,
    // returns, pushes, and pops, but not for variable-sized changes in the
    // stack pointer position. reads_other indicates that the stack pointer is
    // being changed by a variable amount, which can't be determined before
    // execution.
    if ((arch_instr.is_branch != 0) || !(std::empty(arch_instr.destination_memory) && std::empty(arch_instr.source_memory)) || (!reads_other)) {
      auto nonsp_end = std::remove(std::begin(arch_instr.destination_registers), std::end(arch_instr.destination_registers), REG_STACK_POINTER);
      arch_instr.destination_registers.erase(nonsp_end, std::end(arch_instr.destination_registers));
    }
  }

  // add this instruction to the IFETCH_BUFFER

  // handle branch prediction
  if (arch_instr.is_branch) {

    DP(if (warmup_complete[cpu]) {
        std::cout << "[BRANCH] instr_id: " << instr_unique_id << " ip: " << std::hex << arch_instr.ip << std::dec << " taken: " << +arch_instr.branch_taken << std::endl;
    });

    num_branch++;

    std::pair<uint64_t, uint8_t> btb_result = impl_btb_prediction(arch_instr.ip, arch_instr.branch_type);
    uint64_t predicted_branch_target = btb_result.first;
    uint8_t always_taken = btb_result.second;
    arch_instr.branch_prediction = impl_predict_branch(arch_instr.ip, predicted_branch_target, always_taken, arch_instr.branch_type);
    if ((arch_instr.branch_prediction == 0) && (always_taken == 0)) {
      predicted_branch_target = 0;
    }

    // call code prefetcher every time the branch predictor is used
    static_cast<CACHE*>(L1I_bus.lower_level)->impl_prefetcher_branch_operate(arch_instr.ip, arch_instr.branch_type, predicted_branch_target);

    if (predicted_branch_target != arch_instr.branch_target
        || (arch_instr.branch_type == BRANCH_CONDITIONAL
            && arch_instr.branch_taken != arch_instr.branch_prediction)) { // conditional branches are re-evaluated at decode when the target is computed
      branch_mispredictions++;
      total_rob_occupancy_at_branch_mispredict += std::size(ROB);
      branch_type_misses[arch_instr.branch_type]++;
      if (warmup_complete[cpu]) {
        fetch_stall = 1;
        instrs_to_read_this_cycle = 0;
        arch_instr.branch_mispredicted = 1;
      }
    } else {
      // if correctly predicted taken, then we can't fetch anymore instructions
      // this cycle
      if (arch_instr.branch_taken == 1) {
        instrs_to_read_this_cycle = 0;
      }
    }

    impl_update_btb(arch_instr.ip, arch_instr.branch_target, arch_instr.branch_taken, arch_instr.branch_type);
    impl_last_branch_result(arch_instr.ip, arch_instr.branch_target, arch_instr.branch_taken, arch_instr.branch_type);
  }

  arch_instr.event_cycle = current_cycle;

  // fast warmup eliminates register dependencies between instructions
  // branch predictor, cache contents, and prefetchers are still warmed up
  if (!warmup_complete[cpu]) {
    arch_instr.source_registers.clear();
    arch_instr.destination_registers.clear();
  }

  // Add to IFETCH_BUFFER
  IFETCH_BUFFER.push_back(arch_instr);

  instr_unique_id++;
}

void O3_CPU::check_dib()
{
  // scan through IFETCH_BUFFER to find instructions that hit in the decoded
  // instruction buffer
  auto end = std::min(IFETCH_BUFFER.end(), std::next(IFETCH_BUFFER.begin(), FETCH_WIDTH));
  for (auto it = IFETCH_BUFFER.begin(); it != end; ++it)
    do_check_dib(*it);
}

void O3_CPU::do_check_dib(ooo_model_instr& instr)
{
  // Check DIB to see if we recently fetched this line
  auto dib_set_begin = std::next(DIB.begin(), ((instr.ip >> lg2(dib_window)) % dib_set) * dib_way);
  auto dib_set_end = std::next(dib_set_begin, dib_way);
  auto way = std::find_if(dib_set_begin, dib_set_end, eq_addr<dib_t::value_type>(instr.ip, lg2(dib_window)));

  if (way != dib_set_end) {
    // The cache line is in the L0, so we can mark this as complete
    instr.translated = COMPLETED;
    instr.fetched = COMPLETED;

    // Also mark it as decoded
    instr.decoded = COMPLETED;

    // It can be acted on immediately
    instr.event_cycle = current_cycle;

    // Update LRU
    std::for_each(dib_set_begin, dib_set_end, lru_updater<dib_entry_t>(way));
  }
}

void O3_CPU::translate_fetch()
{
  if (IFETCH_BUFFER.empty())
    return;

  // scan through IFETCH_BUFFER to find instructions that need to be translated
  std::size_t to_read = static_cast<CACHE*>(ITLB_bus.lower_level)->MAX_READ;
  auto itlb_req_begin = std::find_if(IFETCH_BUFFER.begin(), IFETCH_BUFFER.end(), [](const ooo_model_instr& x) { return !x.translated; });
  while (to_read > 0 && itlb_req_begin != IFETCH_BUFFER.end()) {
    uint64_t find_addr = itlb_req_begin->ip;
    auto itlb_req_end = std::find_if(itlb_req_begin, IFETCH_BUFFER.end(),
                                     [find_addr](const ooo_model_instr& x) { return (find_addr >> LOG2_PAGE_SIZE) != (x.ip >> LOG2_PAGE_SIZE); });
    if (itlb_req_begin != itlb_req_end) {
      do_translate_fetch(itlb_req_begin, itlb_req_end);
    }
    --to_read;
    itlb_req_begin = std::find_if(IFETCH_BUFFER.begin(), IFETCH_BUFFER.end(), [](const ooo_model_instr& x) { return !x.translated; });
  }
}

void O3_CPU::do_translate_fetch(champsim::circular_buffer<ooo_model_instr>::iterator begin, champsim::circular_buffer<ooo_model_instr>::iterator end)
{
  // begin process of fetching this instruction by sending it to the ITLB
  // add it to the ITLB's read queue
  PACKET trace_packet;
  trace_packet.address = begin->ip;
  trace_packet.v_address = begin->ip;
  trace_packet.instr_id = begin->instr_id;
  trace_packet.ip = begin->ip;
  trace_packet.type = LOAD;
  trace_packet.instr_depend_on_me = {begin, end};

  int rq_index = ITLB_bus.issue_read(trace_packet);
  if (rq_index != -2) {
    // successfully sent to the ITLB, so mark all instructions in the IFETCH_BUFFER that match this ip as translated INFLIGHT
    for (ooo_model_instr& dep : trace_packet.instr_depend_on_me) {
      dep.translated = INFLIGHT;
    }
  }
}

void O3_CPU::fetch_instruction()
{
  // if we had a branch mispredict, turn fetching back on after the branch
  // mispredict penalty
  if ((fetch_stall == 1) && (current_cycle >= fetch_resume_cycle) && (fetch_resume_cycle != 0)) {
    fetch_stall = 0;
    fetch_resume_cycle = 0;
  }

  if (IFETCH_BUFFER.empty())
    return;

  // fetch cache lines that were part of a translated page but not the cache
  // line that initiated the translation
  std::size_t to_read = static_cast<CACHE*>(L1I_bus.lower_level)->MAX_READ;
  auto l1i_req_begin =
      std::find_if(IFETCH_BUFFER.begin(), IFETCH_BUFFER.end(), [](const ooo_model_instr& x) { return x.translated == COMPLETED && !x.fetched; });
  while (to_read > 0 && l1i_req_begin != IFETCH_BUFFER.end()) {
    uint64_t find_addr = l1i_req_begin->instruction_pa;
    auto l1i_req_end = std::find_if(l1i_req_begin, IFETCH_BUFFER.end(),
                                    [find_addr](const ooo_model_instr& x) { return (find_addr >> LOG2_BLOCK_SIZE) != (x.instruction_pa >> LOG2_BLOCK_SIZE); });
    if (l1i_req_begin != l1i_req_end) {
      do_fetch_instruction(l1i_req_begin, l1i_req_end);
    }
    --to_read;
    l1i_req_begin = std::find_if(IFETCH_BUFFER.begin(), IFETCH_BUFFER.end(), [](const ooo_model_instr& x) { return x.translated == COMPLETED && !x.fetched; });
  }
}

void O3_CPU::do_fetch_instruction(champsim::circular_buffer<ooo_model_instr>::iterator begin, champsim::circular_buffer<ooo_model_instr>::iterator end)
{
  // add it to the L1-I's read queue
  PACKET fetch_packet;
  fetch_packet.address = begin->instruction_pa;
  fetch_packet.data = begin->instruction_pa;
  fetch_packet.v_address = begin->ip;
  fetch_packet.instr_id = begin->instr_id;
  fetch_packet.ip = begin->ip;
  fetch_packet.type = LOAD;
  fetch_packet.instr_depend_on_me = {begin, end};

  int rq_index = L1I_bus.issue_read(fetch_packet);
  if (rq_index != -2) {
    // mark all instructions from this cache line as having been fetched
    for (ooo_model_instr& dep : fetch_packet.instr_depend_on_me) {
      dep.fetched = INFLIGHT;
    }
  }
}

void O3_CPU::promote_to_decode()
{
  unsigned available_fetch_bandwidth = FETCH_WIDTH;
  while (available_fetch_bandwidth > 0 && !IFETCH_BUFFER.empty() && !DECODE_BUFFER.full() && IFETCH_BUFFER.front().translated == COMPLETED
         && IFETCH_BUFFER.front().fetched == COMPLETED) {
    if (!warmup_complete[cpu] || IFETCH_BUFFER.front().decoded)
      DECODE_BUFFER.push_back_ready(IFETCH_BUFFER.front());
    else
      DECODE_BUFFER.push_back(IFETCH_BUFFER.front());

    IFETCH_BUFFER.pop_front();

    available_fetch_bandwidth--;
  }

  // check for deadlock
  if (!std::empty(IFETCH_BUFFER) && (IFETCH_BUFFER.front().event_cycle + DEADLOCK_CYCLE) <= current_cycle)
    throw champsim::deadlock{cpu};
}

void O3_CPU::decode_instruction()
{
  std::size_t available_decode_bandwidth = DECODE_WIDTH;

  // Send decoded instructions to dispatch
  while (available_decode_bandwidth > 0 && DECODE_BUFFER.has_ready() && std::size(DISPATCH_BUFFER) < DISPATCH_BUFFER_SIZE) {
    ooo_model_instr& db_entry = DECODE_BUFFER.front();
    do_dib_update(db_entry);

    // Resume fetch
    if (db_entry.branch_mispredicted) {
      // These branches detect the misprediction at decode
      if ((db_entry.branch_type == BRANCH_DIRECT_JUMP) || (db_entry.branch_type == BRANCH_DIRECT_CALL)
          || (db_entry.branch_type == BRANCH_CONDITIONAL && db_entry.branch_taken == db_entry.branch_prediction)) {
        // clear the branch_mispredicted bit so we don't attempt to resume fetch again at execute
        db_entry.branch_mispredicted = 0;
        // pay misprediction penalty
        fetch_resume_cycle = current_cycle + BRANCH_MISPREDICT_PENALTY;
      }
    }

    // Add to dispatch
    db_entry.event_cycle = current_cycle + (warmup_complete[cpu] ? DISPATCH_LATENCY : 0);
    DISPATCH_BUFFER.push_back(std::move(db_entry));
    DECODE_BUFFER.pop_front();

    available_decode_bandwidth--;
  }

  // check for deadlock
  if (!std::empty(DECODE_BUFFER) && (DECODE_BUFFER.front().event_cycle + DEADLOCK_CYCLE) <= current_cycle)
    throw champsim::deadlock{cpu};
}

void O3_CPU::do_dib_update(const ooo_model_instr& instr)
{
  // Search DIB to see if we need to add this instruction
  auto dib_set_begin = std::next(DIB.begin(), ((instr.ip >> lg2(dib_window)) % dib_set) * dib_way);
  auto dib_set_end = std::next(dib_set_begin, dib_way);
  auto way = std::find_if(dib_set_begin, dib_set_end, eq_addr<dib_t::value_type>(instr.ip, lg2(dib_window)));

  // If we did not find the entry in the DIB, find a victim
  if (way == dib_set_end) {
    way = std::max_element(dib_set_begin, dib_set_end, lru_comparator<dib_entry_t>());
    assert(way != dib_set_end);

    // update way
    way->valid = true;
    way->address = instr.ip;
  }

  std::for_each(dib_set_begin, dib_set_end, lru_updater<dib_entry_t>(way));
}

void O3_CPU::dispatch_instruction()
{
  std::size_t available_dispatch_bandwidth = DISPATCH_WIDTH;

  // dispatch DISPATCH_WIDTH instructions into the ROB
  while (available_dispatch_bandwidth > 0 && !std::empty(DISPATCH_BUFFER) && DISPATCH_BUFFER.front().event_cycle < current_cycle && std::size(ROB) != ROB_SIZE
         && ((std::size_t)std::count_if(std::begin(LQ), std::end(LQ), std::not_fn(is_valid<decltype(LQ)::value_type>{}))
             >= std::size(DISPATCH_BUFFER.front().source_memory))
         && ((std::size(DISPATCH_BUFFER.front().destination_memory) + std::size(SQ)) <= SQ_SIZE)) {
    ROB.push_back(std::move(DISPATCH_BUFFER.front()));
    DISPATCH_BUFFER.pop_front();
    do_memory_scheduling(ROB.back());

    available_dispatch_bandwidth--;
  }

  // check for deadlock
  if (!std::empty(DISPATCH_BUFFER) && (DISPATCH_BUFFER.front().event_cycle + DEADLOCK_CYCLE) <= current_cycle)
    throw champsim::deadlock{cpu};
}

void O3_CPU::schedule_instruction()
{
  std::size_t search_bw = SCHEDULER_SIZE;
  for (auto rob_it = std::begin(ROB); rob_it != std::end(ROB) && search_bw > 0; ++rob_it) {
    if (rob_it->scheduled == 0)
      do_scheduling(*rob_it);

    if (rob_it->executed == 0)
      --search_bw;
  }
}

void O3_CPU::do_scheduling(ooo_model_instr& instr)
{
  // Mark register dependencies
  for (auto src_reg : instr.source_registers) {
    if (!std::empty(reg_producers[src_reg])) {
      ooo_model_instr& prior = reg_producers[src_reg].back();
      if (prior.registers_instrs_depend_on_me.empty() || prior.registers_instrs_depend_on_me.back().get().instr_id != instr.instr_id) {
        prior.registers_instrs_depend_on_me.push_back(instr);
        instr.num_reg_dependent++;
      }
    }
  }

  for (auto dreg : instr.destination_registers) {
    auto begin = std::begin(reg_producers[dreg]);
    auto end = std::end(reg_producers[dreg]);
    auto ins = std::lower_bound(begin, end, instr, [](const ooo_model_instr& lhs, const ooo_model_instr& rhs) { return lhs.instr_id < rhs.instr_id; });
    reg_producers[dreg].insert(ins, std::ref(instr));
  }

  instr.scheduled = COMPLETED;
  instr.event_cycle = current_cycle + (warmup_complete[cpu] ? SCHEDULING_LATENCY : 0);
}

void O3_CPU::execute_instruction()
{
  auto exec_bw = EXEC_WIDTH;
  for (auto rob_it = std::begin(ROB); rob_it != std::end(ROB) && exec_bw > 0; ++rob_it) {
    if (rob_it->scheduled == COMPLETED && rob_it->executed == 0 && rob_it->num_reg_dependent == 0 && rob_it->event_cycle <= current_cycle) {
      do_execution(*rob_it);
      --exec_bw;
    }
  }
}

void O3_CPU::do_execution(ooo_model_instr& rob_entry)
{
  rob_entry.executed = INFLIGHT;
  rob_entry.event_cycle = current_cycle + (warmup_complete[cpu] ? EXEC_LATENCY : 0);

  // Mark LQ entries as ready to translate
  for (auto& lq_entry : LQ)
    if (lq_entry.has_value() && lq_entry->instr_id == rob_entry.instr_id)
      lq_entry->event_cycle = current_cycle + (warmup_complete[cpu] ? EXEC_LATENCY : 0);

  // Mark SQ entries as ready to translate
  for (auto& sq_entry : SQ)
    if (sq_entry.instr_id == rob_entry.instr_id)
      sq_entry.event_cycle = current_cycle + (warmup_complete[cpu] ? EXEC_LATENCY : 0);

  DP(if (warmup_complete[cpu]) {
    std::cout << "[ROB] " << __func__ << " instr_id: " << rob_entry.instr_id << " event_cycle: " << rob_entry.event_cycle << std::endl;
  });
}

void O3_CPU::do_memory_scheduling(ooo_model_instr& instr)
{
  // load
  for (auto& smem : instr.source_memory) {
    auto q_entry = std::find_if_not(std::begin(LQ), std::end(LQ), is_valid<decltype(LQ)::value_type>{});
    assert(q_entry != std::end(LQ));
    q_entry->emplace(LSQ_ENTRY{
        instr.instr_id, smem, instr.ip, current_cycle + SCHEDULING_LATENCY, std::ref(instr), {instr.asid[0], instr.asid[1]}}); // add it to the load queue

    // Check for forwarding
    auto sq_it = std::max_element(std::begin(SQ), std::end(SQ), [smem](const auto& lhs, const auto& rhs) {
      return lhs.virtual_address != smem || (rhs.virtual_address == smem && lhs.instr_id < rhs.instr_id);
    });
    if (sq_it != std::end(SQ) && sq_it->virtual_address == smem) {
      if (sq_it->fetch_issued) { // Store already executed
        q_entry->reset();
        instr.num_mem_ops--;

        DP(if (warmup_complete[cpu]) {
          std::cout << "[DISPATCH] " << __func__ << " instr_id: " << instr.instr_id << " forwards from " << sq_it->instr_id << std::endl;
        })
      } else {
        assert(sq_it->instr_id < instr.instr_id); // The found SQ entry is a prior store
        sq_it->lq_depend_on_me.push_back(*q_entry); // Forward the load when the store finishes
        (*q_entry)->producer_id = sq_it->instr_id; // The load waits on the store to finish

        DP(if (warmup_complete[cpu]) {
          std::cout << "[DISPATCH] " << __func__ << " instr_id: " << instr.instr_id << " waits on " << sq_it->instr_id << std::endl;
        })
      }
    }
  }

  // store
  for (auto& dmem : instr.destination_memory)
    SQ.push_back(
        {instr.instr_id, dmem, instr.ip, current_cycle + SCHEDULING_LATENCY, std::ref(instr), {instr.asid[0], instr.asid[1]}}); // add it to the store queue

  DP(if (warmup_complete[cpu]) {
    std::cout << "[DISPATCH] " << __func__ << " instr_id: " << instr.instr_id << " loads: " << std::size(instr.source_memory)
              << " stores: " << std::size(instr.destination_memory) << std::endl;
  });
}

void O3_CPU::operate_lsq()
{
  auto store_bw = SQ_WIDTH;

  for (auto& sq_entry : SQ) {
    if (store_bw > 0 && sq_entry.physical_address == 0 && !sq_entry.translate_issued && sq_entry.event_cycle < current_cycle) {
      auto result = do_translate_store(sq_entry);
      if (result != -2) {
        --store_bw;
        sq_entry.translate_issued = true;
      }
    }
  }

  for (auto& sq_entry : SQ) {
    if (store_bw > 0 && sq_entry.physical_address != 0 && !sq_entry.fetch_issued && sq_entry.event_cycle < current_cycle) {
      do_finish_store(sq_entry);
      --store_bw;
      sq_entry.fetch_issued = true;
      sq_entry.event_cycle = current_cycle;
    }
  }

  for (; store_bw > 0 && !std::empty(SQ) && (std::empty(ROB) || SQ.front().instr_id < ROB.front().instr_id) && SQ.front().event_cycle < current_cycle; --store_bw) {
    auto result = do_complete_store(SQ.front());
    if (result != -2)
      SQ.pop_front(); // std::deque::erase() requires MoveAssignable :(
    else
      break;
  }

  auto load_bw = LQ_WIDTH;

  for (auto& lq_entry : LQ) {
    if (load_bw > 0 && lq_entry.has_value() && lq_entry->producer_id == std::numeric_limits<uint64_t>::max() && lq_entry->physical_address == 0
        && !lq_entry->translate_issued && lq_entry->event_cycle < current_cycle) {
      auto result = do_translate_load(*lq_entry);
      if (result != -2) {
        --load_bw;
        lq_entry->translate_issued = true;
      }
    }
  }

  for (auto& lq_entry : LQ) {
    if (load_bw > 0 && lq_entry.has_value() && lq_entry->physical_address != 0 && !lq_entry->fetch_issued && lq_entry->event_cycle < current_cycle) {
      auto result = execute_load(*lq_entry);
      if (result != -2) {
        --load_bw;
        lq_entry->fetch_issued = true;
      }
    }
  }
}

int O3_CPU::do_translate_store(const LSQ_ENTRY& sq_entry)
{
  PACKET data_packet;
  data_packet.address = sq_entry.virtual_address;
  data_packet.v_address = sq_entry.virtual_address;
  data_packet.instr_id = sq_entry.instr_id;
  data_packet.ip = sq_entry.ip;
  data_packet.type = RFO;

  DP(if (warmup_complete[cpu]) { std::cout << "[SQ] " << __func__ << " instr_id: " << sq_entry.instr_id << std::endl; })

  return DTLB_bus.issue_read(data_packet);
}

void O3_CPU::do_finish_store(LSQ_ENTRY& sq_entry)
{
  sq_entry.rob_entry.num_mem_ops--;
  sq_entry.rob_entry.event_cycle = current_cycle;
  assert(sq_entry.rob_entry.num_mem_ops >= 0);

  DP(if (warmup_complete[cpu]) {
    std::cout << "[SQ] " << __func__ << " instr_id: " << sq_entry.instr_id << std::hex;
    std::cout << " full_address: " << sq_entry.physical_address << std::dec << " remain_mem_ops: " << sq_entry.rob_entry.num_mem_ops;
    std::cout << " event_cycle: " << sq_entry.event_cycle << std::endl;
  });

  // Release dependent loads
  for (std::optional<LSQ_ENTRY>& dependent : sq_entry.lq_depend_on_me) {
    assert(dependent.has_value()); // LQ entry is still allocated

    dependent->rob_entry.num_mem_ops--;
    dependent->rob_entry.event_cycle = current_cycle;

    assert(dependent->producer_id == sq_entry.instr_id);
    assert(dependent->rob_entry.num_mem_ops >= 0);

    dependent.reset();
  }
}

int O3_CPU::do_complete_store(const LSQ_ENTRY& sq_entry)
{
  PACKET data_packet;
  data_packet.address = sq_entry.physical_address;
  data_packet.v_address = sq_entry.virtual_address;
  data_packet.instr_id = sq_entry.instr_id;
  data_packet.ip = sq_entry.ip;
  data_packet.type = RFO;

  DP(if (warmup_complete[cpu]) { std::cout << "[SQ] " << __func__ << " instr_id: " << sq_entry.instr_id << std::endl; })

  return L1D_bus.issue_write(data_packet);
}

int O3_CPU::do_translate_load(const LSQ_ENTRY& lq_entry)
{
  PACKET data_packet;
  data_packet.address = lq_entry.virtual_address;
  data_packet.v_address = lq_entry.virtual_address;
  data_packet.instr_id = lq_entry.instr_id;
  data_packet.ip = lq_entry.ip;
  data_packet.type = LOAD;

  DP(if (warmup_complete[cpu]) { std::cout << "[LQ] " << __func__ << " instr_id: " << lq_entry.instr_id << std::endl; })

  return DTLB_bus.issue_read(data_packet);
}

int O3_CPU::execute_load(const LSQ_ENTRY& lq_entry)
{
  PACKET data_packet;
  data_packet.address = lq_entry.physical_address;
  data_packet.v_address = lq_entry.virtual_address;
  data_packet.instr_id = lq_entry.instr_id;
  data_packet.ip = lq_entry.ip;
  data_packet.type = LOAD;

  DP(if (warmup_complete[cpu]) { std::cout << "[LQ] " << __func__ << " instr_id: " << lq_entry.instr_id << std::endl; })

  return L1D_bus.issue_read(data_packet);
}

void O3_CPU::do_complete_execution(ooo_model_instr& instr)
{
  for (auto dreg : instr.destination_registers) {
    auto begin = std::begin(reg_producers[dreg]);
    auto end = std::end(reg_producers[dreg]);
    auto elem = std::find_if(begin, end, [id = instr.instr_id](ooo_model_instr& x) { return x.instr_id == id; });
    assert(elem != end);
    reg_producers[dreg].erase(elem);
  }

  instr.executed = COMPLETED;

  for (ooo_model_instr& dependent : instr.registers_instrs_depend_on_me) {
    dependent.num_reg_dependent--;
    assert(dependent.num_reg_dependent >= 0);

    if (dependent.num_reg_dependent == 0)
      dependent.scheduled = COMPLETED;
  }

  if (instr.branch_mispredicted)
    fetch_resume_cycle = current_cycle + BRANCH_MISPREDICT_PENALTY;
}

void O3_CPU::complete_inflight_instruction()
{
  // update ROB entries with completed executions
  std::size_t complete_bw = EXEC_WIDTH;
  for (auto rob_it = std::begin(ROB); rob_it != std::end(ROB) && complete_bw > 0; ++rob_it) {
    if ((rob_it->executed == INFLIGHT) && (rob_it->event_cycle <= current_cycle) && rob_it->num_mem_ops == 0) {
      do_complete_execution(*rob_it);
      --complete_bw;
    }
  }
}

void O3_CPU::handle_memory_return()
{
  for (int itlb_bw = FETCH_WIDTH, to_read = static_cast<CACHE*>(ITLB_bus.lower_level)->MAX_READ; itlb_bw > 0 && to_read > 0 && !ITLB_bus.PROCESSED.empty();
       --to_read) {
    PACKET& itlb_entry = ITLB_bus.PROCESSED.front();

    // mark instructions in the IFETCH_BUFFER as translated
    while (itlb_bw > 0 && !itlb_entry.instr_depend_on_me.empty()) {
      ooo_model_instr& fetched = itlb_entry.instr_depend_on_me.front();
      if ((fetched.ip >> LOG2_PAGE_SIZE) == (itlb_entry.address >> LOG2_PAGE_SIZE) && fetched.translated != 0) {
        fetched.translated = COMPLETED;
        fetched.instruction_pa = splice_bits(itlb_entry.data, fetched.ip, LOG2_PAGE_SIZE);

        --itlb_bw;
      }

      itlb_entry.instr_depend_on_me.erase(std::begin(itlb_entry.instr_depend_on_me));
    }

    // remove this entry if we have serviced all of its instructions
    if (itlb_entry.instr_depend_on_me.empty())
      ITLB_bus.PROCESSED.pop_front();
  }

  for (int l1i_bw = FETCH_WIDTH, to_read = static_cast<CACHE*>(ITLB_bus.lower_level)->MAX_READ; l1i_bw > 0 && to_read > 0 && !L1I_bus.PROCESSED.empty();
       --to_read) {
    PACKET& l1i_entry = L1I_bus.PROCESSED.front();

    // instructions are now fully fetched, so mark them as such
    while (l1i_bw > 0 && !l1i_entry.instr_depend_on_me.empty()) {
      ooo_model_instr& fetched = l1i_entry.instr_depend_on_me.front();
      if ((fetched.instruction_pa >> LOG2_BLOCK_SIZE) == (l1i_entry.address >> LOG2_BLOCK_SIZE) && fetched.fetched != 0 && fetched.translated == COMPLETED) {
        fetched.fetched = COMPLETED;
        --l1i_bw;
      }

      l1i_entry.instr_depend_on_me.erase(std::begin(l1i_entry.instr_depend_on_me));
    }

    // remove this entry if we have serviced all of its instructions
    if (l1i_entry.instr_depend_on_me.empty())
      L1I_bus.PROCESSED.pop_front();
  }

  auto dtlb_it = std::begin(DTLB_bus.PROCESSED);
  for (auto dtlb_bw = static_cast<CACHE*>(DTLB_bus.lower_level)->MAX_READ; dtlb_bw > 0 && dtlb_it != std::end(DTLB_bus.PROCESSED); --dtlb_bw, ++dtlb_it) {
    for (auto& sq_entry : SQ) {
      if (sq_entry.translate_issued && sq_entry.physical_address == 0 && sq_entry.virtual_address >> LOG2_PAGE_SIZE == dtlb_it->address >> LOG2_PAGE_SIZE) {
        sq_entry.physical_address = splice_bits(dtlb_it->data, sq_entry.virtual_address, LOG2_PAGE_SIZE); // translated address
        sq_entry.event_cycle = current_cycle;

        DP(if (warmup_complete[cpu]) {
          std::cout << "[DTLB_SQ] " << __func__ << " instr_id: " << sq_entry.instr_id << std::hex;
          std::cout << " full_address: " << sq_entry.physical_address << std::dec << " remain_mem_ops: " << sq_entry.rob_entry.num_mem_ops;
          std::cout << " event_cycle: " << sq_entry.event_cycle << std::endl;
        });
      }
    }

    for (auto& lq_entry : LQ) {
      if (lq_entry.has_value() && lq_entry->translate_issued && lq_entry->physical_address == 0
          && lq_entry->virtual_address >> LOG2_PAGE_SIZE == dtlb_it->address >> LOG2_PAGE_SIZE) {
        lq_entry->physical_address = splice_bits(dtlb_it->data, lq_entry->virtual_address, LOG2_PAGE_SIZE); // translated address
        lq_entry->event_cycle = current_cycle;

        DP(if (warmup_complete[cpu]) {
          std::cout << "[DTLB_LQ] " << __func__ << " instr_id: " << lq_entry->instr_id << std::hex;
          std::cout << " full_address: " << lq_entry->physical_address << std::dec << " remain_mem_ops: " << lq_entry->rob_entry.num_mem_ops;
          std::cout << " event_cycle: " << lq_entry->event_cycle << std::endl;
        });
      }
    }
  }
  DTLB_bus.PROCESSED.erase(std::begin(DTLB_bus.PROCESSED), dtlb_it);

  auto l1d_it = std::begin(L1D_bus.PROCESSED);
  for (auto l1d_bw = static_cast<CACHE*>(L1D_bus.lower_level)->MAX_READ; l1d_bw > 0 && l1d_it != std::end(L1D_bus.PROCESSED); --l1d_bw, ++l1d_it) {
    for (auto& lq_entry : LQ) {
      if (lq_entry.has_value() && lq_entry->fetch_issued && lq_entry->physical_address >> LOG2_BLOCK_SIZE == l1d_it->address >> LOG2_BLOCK_SIZE) {
        lq_entry->rob_entry.num_mem_ops--;
        lq_entry->rob_entry.event_cycle = current_cycle;
        lq_entry.reset();

        DP(if (warmup_complete[cpu]) {
          std::cout << "[L1D_LQ] " << __func__ << " instr_id: " << lq_entry->instr_id << std::hex;
          std::cout << " full_address: " << lq_entry->physical_address << std::dec << " remain_mem_ops: " << lq_entry->rob_entry.num_mem_ops;
          std::cout << " event_cycle: " << lq_entry->event_cycle << std::endl;
        });
      }
    }
  }
  L1D_bus.PROCESSED.erase(std::begin(L1D_bus.PROCESSED), l1d_it);
}

void O3_CPU::retire_rob()
{
  unsigned retire_bandwidth = RETIRE_WIDTH;

  while (retire_bandwidth > 0 && !ROB.empty() && (ROB.front().executed == COMPLETED)) {
    DP(if (warmup_complete[cpu]) { std::cout << "[ROB] " << __func__ << " instr_id: " << ROB.front().instr_id << " is retired" << std::endl; });

    ROB.pop_front();
    num_retired++;
    retire_bandwidth--;
  }

  // Check for deadlock
  if (!std::empty(ROB) && (ROB.front().event_cycle + DEADLOCK_CYCLE) <= current_cycle)
    throw champsim::deadlock{cpu};
}

<<<<<<< HEAD
void CacheBus::return_data(PACKET* packet) { PROCESSED.push_back(*packet); }
=======
void CacheBus::return_data(const PACKET& packet)
{
  if (packet.type != PREFETCH) {
    PROCESSED.push_back(packet);
  }
}
>>>>>>> d48af8d3

void O3_CPU::print_deadlock()
{
  std::cout << "DEADLOCK! CPU " << cpu << " cycle " << current_cycle << std::endl;

  if (!std::empty(IFETCH_BUFFER)) {
    std::cout << "IFETCH_BUFFER head";
    std::cout << " instr_id: " << IFETCH_BUFFER.front().instr_id;
    std::cout << " translated: " << +IFETCH_BUFFER.front().translated;
    std::cout << " fetched: " << +IFETCH_BUFFER.front().fetched;
    std::cout << " scheduled: " << +IFETCH_BUFFER.front().scheduled;
    std::cout << " executed: " << +IFETCH_BUFFER.front().executed;
    std::cout << " num_reg_dependent: " << +IFETCH_BUFFER.front().num_reg_dependent;
    std::cout << " num_mem_ops: " << +IFETCH_BUFFER.front().num_mem_ops;
    std::cout << " event: " << IFETCH_BUFFER.front().event_cycle;
    std::cout << std::endl;
  } else {
    std::cout << "IFETCH_BUFFER empty" << std::endl;
  }

  if (!std::empty(ROB)) {
    std::cout << "ROB head";
    std::cout << " instr_id: " << ROB.front().instr_id;
    std::cout << " translated: " << +ROB.front().translated;
    std::cout << " fetched: " << +ROB.front().fetched;
    std::cout << " scheduled: " << +ROB.front().scheduled;
    std::cout << " executed: " << +ROB.front().executed;
    std::cout << " num_reg_dependent: " << +ROB.front().num_reg_dependent;
    std::cout << " num_mem_ops: " << +ROB.front().num_mem_ops;
    std::cout << " event: " << ROB.front().event_cycle;
    std::cout << std::endl;
  } else {
    std::cout << "ROB empty" << std::endl;
  }

  // print LQ entry
  std::cout << "Load Queue Entry" << std::endl;
  for (auto lq_it = std::begin(LQ); lq_it != std::end(LQ); ++lq_it) {
    if (lq_it->has_value())
    {
      std::cout << "[LQ] entry: " << std::distance(std::begin(LQ), lq_it) << " instr_id: " << (*lq_it)->instr_id << " address: " << std::hex
                << (*lq_it)->physical_address << std::dec << " translate_issued: " << std::boolalpha << (*lq_it)->translate_issued
                << " translated: " << ((*lq_it)->physical_address != 0) << " fetched: " << (*lq_it)->fetch_issued << std::noboolalpha
                << " event_cycle: " << (*lq_it)->event_cycle;
      if ((*lq_it)->producer_id != std::numeric_limits<uint64_t>::max())
        std::cout << " waits on " << (*lq_it)->producer_id;
      std::cout << std::endl;
    }
  }

  // print SQ entry
  std::cout << std::endl << "Store Queue Entry" << std::endl;
  for (auto sq_it = std::begin(SQ); sq_it != std::end(SQ); ++sq_it) {
    std::cout << "[SQ] entry: " << std::distance(std::begin(SQ), sq_it) << " instr_id: " << sq_it->instr_id << " address: " << std::hex
              << sq_it->physical_address << std::dec << " translate_issued: " << std::boolalpha << sq_it->translate_issued << " translated: " << std::boolalpha
              << (sq_it->physical_address != 0) << " fetched: " << sq_it->fetch_issued << std::noboolalpha << " event_cycle: " << sq_it->event_cycle
              << " LQ waiting: ";
    for (std::optional<LSQ_ENTRY>& lq_entry : sq_it->lq_depend_on_me)
      std::cout << lq_entry->instr_id << " ";
    std::cout << std::endl;
  }
}

int CacheBus::issue_read(PACKET data_packet)
{
  data_packet.fill_level = lower_level->fill_level;
  data_packet.cpu = cpu;
  data_packet.to_return = {this};

  return lower_level->add_rq(data_packet);
}

int CacheBus::issue_write(PACKET data_packet)
{
  data_packet.fill_level = lower_level->fill_level;
  data_packet.cpu = cpu;

  return lower_level->add_wq(data_packet);
}<|MERGE_RESOLUTION|>--- conflicted
+++ resolved
@@ -794,16 +794,10 @@
     throw champsim::deadlock{cpu};
 }
 
-<<<<<<< HEAD
-void CacheBus::return_data(PACKET* packet) { PROCESSED.push_back(*packet); }
-=======
 void CacheBus::return_data(const PACKET& packet)
 {
-  if (packet.type != PREFETCH) {
-    PROCESSED.push_back(packet);
-  }
-}
->>>>>>> d48af8d3
+  PROCESSED.push_back(packet);
+}
 
 void O3_CPU::print_deadlock()
 {
