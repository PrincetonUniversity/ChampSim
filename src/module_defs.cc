<<<<<<< HEAD
/*
 *    Copyright 2023 The ChampSim Contributors
 *
 * Licensed under the Apache License, Version 2.0 (the "License");
 * you may not use this file except in compliance with the License.
 * You may obtain a copy of the License at
 *
 * http://www.apache.org/licenses/LICENSE-2.0
 *
 * Unless required by applicable law or agreed to in writing, software
 * distributed under the License is distributed on an "AS IS" BASIS,
 * WITHOUT WARRANTIES OR CONDITIONS OF ANY KIND, either express or implied.
 * See the License for the specific language governing permissions and
 * limitations under the License.
 */

#include "ooo_cpu.h"
#include "cache.h"

=======
>>>>>>> c8eff1da
#include <functional>

#include "cache.h"
#include "ooo_cpu.h"

namespace
{
struct take_last {
  template <typename T, typename U>
  U operator()(T&&, U&& last) const
  {
    return std::forward<U>(last);
  }
};
} // namespace

#include "module_defs.inc"<|MERGE_RESOLUTION|>--- conflicted
+++ resolved
@@ -1,4 +1,3 @@
-<<<<<<< HEAD
 /*
  *    Copyright 2023 The ChampSim Contributors
  *
@@ -15,15 +14,10 @@
  * limitations under the License.
  */
 
-#include "ooo_cpu.h"
-#include "cache.h"
-
-=======
->>>>>>> c8eff1da
-#include <functional>
-
 #include "cache.h"
 #include "ooo_cpu.h"
+
+#include <functional>
 
 namespace
 {
