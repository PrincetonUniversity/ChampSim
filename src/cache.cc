--- conflicted
+++ resolved
@@ -35,21 +35,12 @@
     std::cout << " cycle: " << current_cycle << std::endl;
   }
 
-<<<<<<< HEAD
   const bool bypass = (way == NUM_WAY);
   assert(fill_mshr.type != WRITE || !bypass);
 
   bool success = true;
-=======
-  if (success) {
-    // update processed packets
-    fill_mshr.data = block[set * NUM_WAY + way].data;
-    fill_mshr.pf_metadata = block[set * NUM_WAY + way].pf_metadata;
-    for (auto ret : fill_mshr.to_return)
-      ret->return_data(fill_mshr);
-  }
->>>>>>> 2de43f5a
-
+
+  auto metadata_thru = fill_mshr.pf_metadata;
   auto pkt_address = (virtual_prefetch ? fill_mshr.v_address : fill_mshr.address) & ~champsim::bitmask(match_offset_bits ? 0 : OFFSET_BITS);
   if (!bypass) {
     BLOCK& fill_block = block[set * NUM_WAY + way];
@@ -86,11 +77,13 @@
       fill_block.cpu = fill_mshr.cpu;
       fill_block.instr_id = fill_mshr.instr_id;
 
-      fill_block.pf_metadata = impl_prefetcher_cache_fill(pkt_address, set, way, fill_mshr.type == PREFETCH, evicting_address, fill_mshr.pf_metadata);
+      metadata_thru = impl_prefetcher_cache_fill(pkt_address, set, way, fill_mshr.type == PREFETCH, evicting_address, metadata_thru);
       impl_replacement_update_state(fill_mshr.cpu, set, way, fill_mshr.address, fill_mshr.ip, evicting_address, fill_mshr.type, false);
-    }
-  } else {
-    impl_prefetcher_cache_fill(pkt_address, set, way, fill_mshr.type == PREFETCH, 0, fill_mshr.pf_metadata); // FIXME ignored result
+
+      fill_block.pf_metadata = metadata_thru;
+    }
+  } else {
+    metadata_thru = impl_prefetcher_cache_fill(pkt_address, set, way, fill_mshr.type == PREFETCH, 0, metadata_thru);
     impl_replacement_update_state(fill_mshr.cpu, set, way, fill_mshr.address, fill_mshr.ip, 0, fill_mshr.type, false);
   }
 
@@ -98,8 +91,10 @@
     // COLLECT STATS
     sim_stats.back().total_miss_latency += current_cycle - fill_mshr.cycle_enqueued;
 
-    for (auto ret : fill_mshr.to_return)
-      ret->return_data(fill_mshr);
+    auto copy{fill_mshr};
+    copy.pf_metadata = metadata_thru;
+    for (auto ret : copy.to_return)
+      ret->return_data(copy);
   }
 
   return success;
@@ -140,19 +135,11 @@
     // update replacement policy
     impl_replacement_update_state(handle_pkt.cpu, set, way, hit_block.address, handle_pkt.ip, 0, handle_pkt.type, true);
 
-<<<<<<< HEAD
     auto copy{handle_pkt};
     copy.data = hit_block.data;
     copy.pf_metadata = metadata_thru;
     for (auto ret : copy.to_return)
       ret->return_data(copy);
-=======
-  auto copy{handle_pkt};
-  copy.data = hit_block.data;
-  copy.pf_metadata = hit_block.pf_metadata;
-  for (auto ret : copy.to_return)
-    ret->return_data(copy);
->>>>>>> 2de43f5a
 
     hit_block.dirty = (handle_pkt.type == WRITE);
 
@@ -230,14 +217,6 @@
 
     fwd_pkt.prefetch_from_this = false;
 
-<<<<<<< HEAD
-=======
-    if (should_activate_prefetcher(handle_pkt)) {
-      uint64_t pf_base_addr = (virtual_prefetch ? handle_pkt.v_address : handle_pkt.address) & ~champsim::bitmask(match_offset_bits ? 0 : OFFSET_BITS);
-      fwd_pkt.pf_metadata = impl_prefetcher_cache_operate(pf_base_addr, handle_pkt.ip, 0, handle_pkt.type, handle_pkt.pf_metadata);
-    }
-
->>>>>>> 2de43f5a
     bool success;
     if (prefetch_as_load || handle_pkt.type != PREFETCH)
       success = lower_level->add_rq(fwd_pkt);
@@ -261,30 +240,8 @@
 
 void CACHE::operate()
 {
-<<<<<<< HEAD
   auto tag_bw = MAX_TAG;
   auto fill_bw = MAX_FILL;
-=======
-  if constexpr (champsim::debug_print) {
-    std::cout << "[" << NAME << "] " << __func__;
-    std::cout << " instr_id: " << handle_pkt.instr_id << " address: " << std::hex << (handle_pkt.address >> OFFSET_BITS);
-    std::cout << " full_addr: " << handle_pkt.address;
-    std::cout << " full_v_addr: " << handle_pkt.v_address << std::dec;
-    std::cout << " type: " << +handle_pkt.type;
-    std::cout << " cycle: " << current_cycle << std::endl;
-  }
-
-  cpu = handle_pkt.cpu;
-
-  bool bypass = (way == NUM_WAY);
-  assert(handle_pkt.type != WRITE || !bypass);
-
-  auto pkt_address = (virtual_prefetch ? handle_pkt.v_address : handle_pkt.address) & ~champsim::bitmask(match_offset_bits ? 0 : OFFSET_BITS);
-  if (!bypass) {
-    BLOCK& fill_block = block[set * NUM_WAY + way];
-    if (fill_block.dirty) {
-      PACKET writeback_packet;
->>>>>>> 2de43f5a
 
   auto do_fill = [&fill_bw, cycle=current_cycle, this](const PACKET& x){
     return x.event_cycle <= cycle && (fill_bw-- > 0) && this->handle_fill(x);
@@ -300,7 +257,6 @@
   auto write_end = std::find_if_not(std::cbegin(inflight_writes), std::cend(inflight_writes), do_fill);
   inflight_writes.erase(std::cbegin(inflight_writes), write_end);
 
-<<<<<<< HEAD
   if (match_offset_bits) {
     // Treat writes (that is, stores) like reads
     auto wq_end = std::find_if_not(std::cbegin(queues.WQ), std::cend(queues.WQ), operate_readlike);
@@ -315,30 +271,6 @@
 
   auto rq_end = std::find_if_not(std::cbegin(queues.RQ), std::cend(queues.RQ), operate_readlike);
   queues.RQ.erase(std::cbegin(queues.RQ), rq_end);
-=======
-    fill_block.valid = true;
-    fill_block.prefetch = handle_pkt.prefetch_from_this;
-    fill_block.dirty = (handle_pkt.type == WRITE);
-    fill_block.address = handle_pkt.address;
-    fill_block.v_address = handle_pkt.v_address;
-    fill_block.data = handle_pkt.data;
-    fill_block.ip = handle_pkt.ip;
-    fill_block.cpu = handle_pkt.cpu;
-    fill_block.instr_id = handle_pkt.instr_id;
-
-    // update prefetcher
-    fill_block.pf_metadata = impl_prefetcher_cache_fill(pkt_address, set, way, handle_pkt.type == PREFETCH, evicting_address, handle_pkt.pf_metadata);
-    impl_replacement_update_state(handle_pkt.cpu, set, way, handle_pkt.address, handle_pkt.ip, evicting_address, handle_pkt.type, false);
-  } else {
-    // update prefetcher
-    impl_prefetcher_cache_fill(pkt_address, set, way, handle_pkt.type == PREFETCH, 0, handle_pkt.pf_metadata); // FIXME ignored result
-    impl_replacement_update_state(handle_pkt.cpu, set, way, handle_pkt.address, handle_pkt.ip, 0, handle_pkt.type, false);
-  }
-
-  // COLLECT STATS
-  sim_stats.back().total_miss_latency += current_cycle - handle_pkt.cycle_enqueued;
-  sim_stats.back().misses[handle_pkt.type][handle_pkt.cpu]++;
->>>>>>> 2de43f5a
 
   auto pq_end = std::find_if_not(std::cbegin(queues.PQ), std::cend(queues.PQ), operate_readlike);
   queues.PQ.erase(std::cbegin(queues.PQ), pq_end);
@@ -515,13 +447,7 @@
   roi_stats.back().total_miss_latency = sim_stats.back().total_miss_latency;
 }
 
-<<<<<<< HEAD
-bool CACHE::should_activate_prefetcher(const PACKET& pkt) const {
-  return ((1 << static_cast<int>(pkt.type)) & pref_activate_mask) && !pkt.prefetch_from_this;
-}
-=======
-bool CACHE::should_activate_prefetcher(const PACKET& pkt) const { return ((1 << static_cast<int>(pkt.type)) & pref_activate_mask) && !pkt.prefetch_from_this; }
->>>>>>> 2de43f5a
+bool CACHE::should_activate_prefetcher(const PACKET& pkt) const { return ((1 << pkt.type) & pref_activate_mask) && !pkt.prefetch_from_this; }
 
 void CACHE::print_deadlock()
 {
