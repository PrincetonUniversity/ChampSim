/*
 *    Copyright 2023 The ChampSim Contributors
 *
 * Licensed under the Apache License, Version 2.0 (the "License");
 * you may not use this file except in compliance with the License.
 * You may obtain a copy of the License at
 *
 * http://www.apache.org/licenses/LICENSE-2.0
 *
 * Unless required by applicable law or agreed to in writing, software
 * distributed under the License is distributed on an "AS IS" BASIS,
 * WITHOUT WARRANTIES OR CONDITIONS OF ANY KIND, either express or implied.
 * See the License for the specific language governing permissions and
 * limitations under the License.
 */

#include "cache.h"

#include <algorithm>
#include <cassert>
#include <cmath>
#include <iomanip>
#include <numeric>
#include <fmt/core.h>

#include "champsim.h"
#include "champsim_constants.h"
#include "instruction.h"
#include "util/algorithm.h"
#include "util/span.h"

CACHE::tag_lookup_type::tag_lookup_type(const request_type& req, bool local_pref, bool skip)
    : address(req.address), v_address(req.v_address), data(req.data), ip(req.ip), instr_id(req.instr_id), pf_metadata(req.pf_metadata), cpu(req.cpu),
      type(req.type), prefetch_from_this(local_pref), skip_fill(skip), is_translated(req.is_translated), instr_depend_on_me(req.instr_depend_on_me)
{
}

CACHE::mshr_type::mshr_type(const tag_lookup_type& req, uint64_t cycle)
    : address(req.address), v_address(req.v_address), data(req.data), ip(req.ip), instr_id(req.instr_id), pf_metadata(req.pf_metadata), cpu(req.cpu),
      type(req.type), prefetch_from_this(req.prefetch_from_this), cycle_enqueued(cycle), instr_depend_on_me(req.instr_depend_on_me), to_return(req.to_return)
{
}

CACHE::BLOCK::BLOCK(const mshr_type& mshr)
    : valid(true), prefetch(mshr.prefetch_from_this), dirty(mshr.type == access_type::WRITE), address(mshr.address), v_address(mshr.v_address), data(mshr.data)
{
}

bool CACHE::handle_fill(const mshr_type& fill_mshr)
{
  cpu = fill_mshr.cpu;

  // find victim
  auto [set_begin, set_end] = get_set_span(fill_mshr.address);
  auto way = std::find_if_not(set_begin, set_end, [](auto x) { return x.valid; });
  if (way == set_end) {
    way = std::next(set_begin, impl_find_victim(fill_mshr.cpu, fill_mshr.instr_id, get_set_index(fill_mshr.address), &*set_begin, fill_mshr.ip,
                                                fill_mshr.address, champsim::to_underlying(fill_mshr.type)));
  }
  assert(set_begin <= way);
  assert(way <= set_end);
  assert(way != set_end || fill_mshr.type != access_type::WRITE);               // Writes may not bypass
  const auto way_idx = static_cast<std::size_t>(std::distance(set_begin, way)); // cast protected by earlier assertion

  if constexpr (champsim::debug_print) {
    fmt::print("[{}] {} instr_id: {} address: {:#x} v_address: {:#x} set: {} way: {} type: {} prefetch_metadata: {} cycle_enqueued: {} cycle: {}\n", NAME,
               __func__, fill_mshr.instr_id, fill_mshr.address, fill_mshr.v_address, get_set_index(fill_mshr.address), way_idx,
               access_type_names.at(champsim::to_underlying(fill_mshr.type)), fill_mshr.pf_metadata, fill_mshr.cycle_enqueued, current_cycle);
  }

  if (way != set_end && way->valid && way->dirty) {
    request_type writeback_packet;

    writeback_packet.cpu = fill_mshr.cpu;
    writeback_packet.address = way->address;
    writeback_packet.data = way->data;
    writeback_packet.instr_id = fill_mshr.instr_id;
    writeback_packet.ip = 0;
    writeback_packet.type = access_type::WRITE;
    writeback_packet.pf_metadata = way->pf_metadata;
    writeback_packet.response_requested = false;

    auto success = lower_level->add_wq(writeback_packet);
    if (!success) {
      return false;
    }
  }

  auto address_bitmask = ~champsim::bitmask(match_offset_bits ? 0 : OFFSET_BITS);

  uint64_t evicting_address = 0;
  if (way != set_end && way->valid) {
    evicting_address = virtual_prefetch ? way->address : way->v_address;
  }

  auto pkt_address = virtual_prefetch ? fill_mshr.v_address : fill_mshr.address;
  auto metadata_thru = impl_prefetcher_cache_fill(pkt_address & address_bitmask, get_set_index(fill_mshr.address), way_idx,
                                                  (fill_mshr.type == access_type::PREFETCH) ? 1 : 0, evicting_address & address_bitmask, fill_mshr.pf_metadata);
  impl_update_replacement_state(fill_mshr.cpu, get_set_index(fill_mshr.address), way_idx, fill_mshr.address, fill_mshr.ip, evicting_address,
                                champsim::to_underlying(fill_mshr.type), 0U);

  if (way != set_end) {
    if (way->valid && way->prefetch) {
      ++sim_stats.pf_useless;
    }

    if (fill_mshr.type == access_type::PREFETCH) {
      ++sim_stats.pf_fill;
    }

    *way = BLOCK{fill_mshr};
    way->pf_metadata = metadata_thru;
  }

  // COLLECT STATS
  sim_stats.total_miss_latency += current_cycle - (fill_mshr.cycle_enqueued + 1);

  response_type response{fill_mshr.address, fill_mshr.v_address, fill_mshr.data, metadata_thru, fill_mshr.instr_depend_on_me};
  for (auto* ret : fill_mshr.to_return) {
    ret->push_back(response);
  }

  return true;
}

bool CACHE::try_hit(const tag_lookup_type& handle_pkt)
{
  cpu = handle_pkt.cpu;

  // access cache
  auto [set_begin, set_end] = get_set_span(handle_pkt.address);
  auto way = std::find_if(set_begin, set_end,
                          [match = handle_pkt.address >> OFFSET_BITS, shamt = OFFSET_BITS](const auto& entry) { return (entry.address >> shamt) == match; });
  const auto hit = (way != set_end);
  const auto useful_prefetch = (hit && way->prefetch && !handle_pkt.prefetch_from_this);

  if constexpr (champsim::debug_print) {
    fmt::print("[{}] {} instr_id: {} address: {:#x} v_address: {:#x} set: {} way: {} ({}) type: {} cycle: {}\n", NAME, __func__, handle_pkt.instr_id,
               handle_pkt.address, handle_pkt.v_address, get_set_index(handle_pkt.address), std::distance(set_begin, way), hit ? "HIT" : "MISS",
               access_type_names.at(champsim::to_underlying(handle_pkt.type)), current_cycle);
  }

  // update prefetcher on load instructions and prefetches from upper levels
  auto metadata_thru = handle_pkt.pf_metadata;
  if (should_activate_prefetcher(handle_pkt)) {
    uint64_t pf_base_addr = (virtual_prefetch ? handle_pkt.v_address : handle_pkt.address) & ~champsim::bitmask(match_offset_bits ? 0 : OFFSET_BITS);
    metadata_thru =
        impl_prefetcher_cache_operate(pf_base_addr, handle_pkt.ip, hit ? 1 : 0, useful_prefetch, champsim::to_underlying(handle_pkt.type), metadata_thru);
  }

  if (hit) {
    ++sim_stats.hits.at(champsim::to_underlying(handle_pkt.type)).at(handle_pkt.cpu);

    // update replacement policy
    const auto way_idx = static_cast<std::size_t>(std::distance(set_begin, way)); // cast protected by earlier assertion
    impl_update_replacement_state(handle_pkt.cpu, get_set_index(handle_pkt.address), way_idx, way->address, handle_pkt.ip, 0,
                                  champsim::to_underlying(handle_pkt.type), 1U);

    response_type response{handle_pkt.address, handle_pkt.v_address, way->data, metadata_thru, handle_pkt.instr_depend_on_me};
    for (auto* ret : handle_pkt.to_return) {
      ret->push_back(response);
    }

    way->dirty = (handle_pkt.type == access_type::WRITE);

    // update prefetch stats and reset prefetch bit
    if (useful_prefetch) {
      ++sim_stats.pf_useful;
      way->prefetch = false;
    }
<<<<<<< HEAD
  } else {
    ++sim_stats.misses.at(champsim::to_underlying(handle_pkt.type)).at(handle_pkt.cpu);
  }
=======
  } 
>>>>>>> febc1fa7

  return hit;
}

bool CACHE::handle_miss(const tag_lookup_type& handle_pkt)
{
  if constexpr (champsim::debug_print) {
    fmt::print("[{}] {} instr_id: {} address: {:#x} v_address: {:#x} type: {} local_prefetch: {} cycle: {}\n", NAME, __func__, handle_pkt.instr_id,
               handle_pkt.address, handle_pkt.v_address, access_type_names.at(champsim::to_underlying(handle_pkt.type)), handle_pkt.prefetch_from_this,
               current_cycle);
  }

  cpu = handle_pkt.cpu;

  // check mshr
  auto mshr_entry = std::find_if(std::begin(MSHR), std::end(MSHR), [match = handle_pkt.address >> OFFSET_BITS, shamt = OFFSET_BITS](const auto& entry) {
    return (entry.address >> shamt) == match;
  });
  bool mshr_full = (MSHR.size() == MSHR_SIZE);

  if (mshr_entry != MSHR.end()) // miss already inflight
  {
    auto instr_copy = std::move(mshr_entry->instr_depend_on_me);
    auto ret_copy = std::move(mshr_entry->to_return);

    std::set_union(std::begin(instr_copy), std::end(instr_copy), std::begin(handle_pkt.instr_depend_on_me), std::end(handle_pkt.instr_depend_on_me),
                   std::back_inserter(mshr_entry->instr_depend_on_me), ooo_model_instr::program_order);
    std::set_union(std::begin(ret_copy), std::end(ret_copy), std::begin(handle_pkt.to_return), std::end(handle_pkt.to_return),
                   std::back_inserter(mshr_entry->to_return));

    if (mshr_entry->type == access_type::PREFETCH && handle_pkt.type != access_type::PREFETCH) {
      // Mark the prefetch as useful
      if (mshr_entry->prefetch_from_this) {
        ++sim_stats.pf_useful;
      }

      uint64_t prior_event_cycle = mshr_entry->event_cycle;
      auto to_return = std::move(mshr_entry->to_return);
      *mshr_entry = mshr_type{handle_pkt, current_cycle};

      // in case request is already returned, we should keep event_cycle
      mshr_entry->event_cycle = prior_event_cycle;
      mshr_entry->to_return = std::move(to_return);
    }
  } else {
    if (mshr_full) { // not enough MSHR resource
      return false;  // TODO should we allow prefetches anyway if they will not be filled to this level?
    }

    request_type fwd_pkt;

    fwd_pkt.asid[0] = handle_pkt.asid[0];
    fwd_pkt.asid[1] = handle_pkt.asid[1];
    fwd_pkt.type = (handle_pkt.type == access_type::WRITE) ? access_type::RFO : handle_pkt.type;
    fwd_pkt.pf_metadata = handle_pkt.pf_metadata;
    fwd_pkt.cpu = handle_pkt.cpu;

    fwd_pkt.address = handle_pkt.address;
    fwd_pkt.v_address = handle_pkt.v_address;
    fwd_pkt.data = handle_pkt.data;
    fwd_pkt.instr_id = handle_pkt.instr_id;
    fwd_pkt.ip = handle_pkt.ip;

    fwd_pkt.instr_depend_on_me = handle_pkt.instr_depend_on_me;
    fwd_pkt.response_requested = (!handle_pkt.prefetch_from_this || !handle_pkt.skip_fill);

    const bool send_to_rq = (prefetch_as_load || handle_pkt.type != access_type::PREFETCH);
    bool success = send_to_rq ? lower_level->add_rq(fwd_pkt) : lower_level->add_pq(fwd_pkt);

    if (!success) {
      return false;
    }

    // Allocate an MSHR
    if (fwd_pkt.response_requested) {
      MSHR.emplace_back(handle_pkt, current_cycle);
      MSHR.back().pf_metadata = fwd_pkt.pf_metadata;
    }
  }

  ++sim_stats.misses[champsim::to_underlying(handle_pkt.type)][handle_pkt.cpu];

  return true;
}

bool CACHE::handle_write(const tag_lookup_type& handle_pkt)
{
  if constexpr (champsim::debug_print) {
    fmt::print("[{}] {} instr_id: {} address: {:#x} v_address: {:#x} type: {} local_prefetch: {} cycle: {}\n", NAME, __func__, handle_pkt.instr_id,
               handle_pkt.address, handle_pkt.v_address, access_type_names.at(champsim::to_underlying(handle_pkt.type)), handle_pkt.prefetch_from_this,
               current_cycle);
  }

  inflight_writes.emplace_back(handle_pkt, current_cycle);
  inflight_writes.back().event_cycle = current_cycle + (warmup ? 0 : FILL_LATENCY);
    
  ++sim_stats.misses[champsim::to_underlying(handle_pkt.type)][handle_pkt.cpu];

  return true;
}

template <typename R, typename Output, typename F, typename G>
long int transform_if_n(R& queue, Output out, long int sz, F&& test_func, G&& transform_func)
{
  auto [begin, end] = champsim::get_span_p(std::begin(queue), std::end(queue), sz, std::forward<F>(test_func));
  auto retval = std::distance(begin, end);
  std::transform(begin, end, out, std::forward<G>(transform_func));
  queue.erase(begin, end);
  return retval;
}

template <bool UpdateRequest>
auto CACHE::initiate_tag_check(champsim::channel* ul)
{
  return [cycle = current_cycle + (warmup ? 0 : HIT_LATENCY), ul](const auto& entry) {
    CACHE::tag_lookup_type retval{entry};
    retval.event_cycle = cycle;

    if constexpr (UpdateRequest) {
      if (entry.response_requested) {
        retval.to_return = {&ul->returned};
      }
    } else {
      (void)ul; // supress warning about ul being unused
    }

    if constexpr (champsim::debug_print) {
      fmt::print("[TAG] initiate_tag_check instr_id: {} address: {:#x} v_address: {:#x} type: {} event: {}\n", retval.instr_id, retval.address,
                 retval.v_address, access_type_names.at(champsim::to_underlying(retval.type)), retval.event_cycle);
    }

    return retval;
  };
}

void CACHE::operate()
{
  for (auto* ul : upper_levels) {
    ul->check_collision();
  }

  // Finish returns
  std::for_each(std::cbegin(lower_level->returned), std::cend(lower_level->returned), [this](const auto& pkt) { this->finish_packet(pkt); });
  lower_level->returned.clear();

  // Finish translations
  if (lower_translate != nullptr) {
    std::for_each(std::cbegin(lower_translate->returned), std::cend(lower_translate->returned), [this](const auto& pkt) { this->finish_translation(pkt); });
    lower_translate->returned.clear();
  }

  // Perform fills
  auto fill_bw = MAX_FILL;
  for (auto q : {std::ref(MSHR), std::ref(inflight_writes)}) {
    auto [fill_begin, fill_end] =
        champsim::get_span_p(std::cbegin(q.get()), std::cend(q.get()), fill_bw, [cycle = current_cycle](const auto& x) { return x.event_cycle <= cycle; });
    auto complete_end = std::find_if_not(fill_begin, fill_end, [this](const auto& x) { return this->handle_fill(x); });
    fill_bw -= std::distance(fill_begin, complete_end);
    q.get().erase(fill_begin, complete_end);
  }

  // Initiate tag checks
  auto tag_bw = std::clamp<long long>(MAX_TAG * HIT_LATENCY - std::size(inflight_tag_check), 0LL, MAX_TAG);
  auto can_translate = [avail = (std::size(translation_stash) < static_cast<std::size_t>(MSHR_SIZE))](const auto& entry) {
    return avail || entry.is_translated;
  };
  tag_bw -= transform_if_n(
      translation_stash, std::back_inserter(inflight_tag_check), tag_bw, [](const auto& entry) { return entry.is_translated; }, initiate_tag_check<false>());
  for (auto* ul : upper_levels) {
    for (auto q : {std::ref(ul->WQ), std::ref(ul->RQ), std::ref(ul->PQ)}) {
      tag_bw -= transform_if_n(q.get(), std::back_inserter(inflight_tag_check), tag_bw, can_translate, initiate_tag_check<true>(ul));
    }
  }
  transform_if_n(internal_PQ, std::back_inserter(inflight_tag_check), tag_bw, can_translate, initiate_tag_check<false>());

  // Issue translations
  issue_translation();

  // Find entries that would be ready except that they have not finished translation, move them to the stash
  auto [last_not_missed, stash_end] =
      champsim::extract_if(std::begin(inflight_tag_check), std::end(inflight_tag_check), std::back_inserter(translation_stash),
                           [cycle = current_cycle](const auto& x) { return x.event_cycle < cycle && !x.is_translated && x.translate_issued; });
  inflight_tag_check.erase(last_not_missed, std::end(inflight_tag_check));

  // Perform tag checks
  auto do_tag_check = [this](const auto& pkt) {
    if (this->try_hit(pkt)) {
      return true;
    }
    if (pkt.type == access_type::WRITE && !this->match_offset_bits) {
      return this->handle_write(pkt); // Treat writes (that is, writebacks) like fills
    }
    return this->handle_miss(pkt); // Treat writes (that is, stores) like reads
  };
  auto [tag_check_ready_begin, tag_check_ready_end] =
      champsim::get_span_p(std::begin(inflight_tag_check), std::end(inflight_tag_check), MAX_TAG,
                           [cycle = current_cycle](const auto& pkt) { return pkt.event_cycle <= cycle && pkt.is_translated; });
  auto finish_tag_check_end = std::find_if_not(tag_check_ready_begin, tag_check_ready_end, do_tag_check);
  inflight_tag_check.erase(tag_check_ready_begin, finish_tag_check_end);

  impl_prefetcher_cycle_operate();
}

// LCOV_EXCL_START exclude deprecated function
uint64_t CACHE::get_set(uint64_t address) const { return get_set_index(address); }
// LCOV_EXCL_STOP

std::size_t CACHE::get_set_index(uint64_t address) const { return (address >> OFFSET_BITS) & champsim::bitmask(champsim::lg2(NUM_SET)); }

template <typename It>
std::pair<It, It> get_span(It anchor, typename std::iterator_traits<It>::difference_type set_idx, typename std::iterator_traits<It>::difference_type num_way)
{
  auto begin = std::next(anchor, set_idx * num_way);
  return {std::move(begin), std::next(begin, num_way)};
}

auto CACHE::get_set_span(uint64_t address) -> std::pair<std::vector<BLOCK>::iterator, std::vector<BLOCK>::iterator>
{
  const auto set_idx = get_set_index(address);
  assert(set_idx < NUM_SET);
  return get_span(std::begin(block), static_cast<std::vector<BLOCK>::difference_type>(set_idx), NUM_WAY); // safe cast because of prior assert
}

auto CACHE::get_set_span(uint64_t address) const -> std::pair<std::vector<BLOCK>::const_iterator, std::vector<BLOCK>::const_iterator>
{
  const auto set_idx = get_set_index(address);
  assert(set_idx < NUM_SET);
  return get_span(std::cbegin(block), static_cast<std::vector<BLOCK>::difference_type>(set_idx), NUM_WAY); // safe cast because of prior assert
}

// LCOV_EXCL_START exclude deprecated function
uint64_t CACHE::get_way(uint64_t address, uint64_t /*unused set index*/) const
{
  auto [begin, end] = get_set_span(address);
  return std::distance(
      begin, std::find_if(begin, end, [match = address >> OFFSET_BITS, shamt = OFFSET_BITS](const auto& entry) { return (entry.address >> shamt) == match; }));
}
// LCOV_EXCL_STOP

uint64_t CACHE::invalidate_entry(uint64_t inval_addr)
{
  auto [begin, end] = get_set_span(inval_addr);
  auto inv_way =
      std::find_if(begin, end, [match = inval_addr >> OFFSET_BITS, shamt = OFFSET_BITS](const auto& entry) { return (entry.address >> shamt) == match; });

  if (inv_way != end) {
    inv_way->valid = false;
  }

  return std::distance(begin, inv_way);
}

bool CACHE::prefetch_line(uint64_t pf_addr, bool fill_this_level, uint32_t prefetch_metadata)
{
  ++sim_stats.pf_requested;

  if (std::size(internal_PQ) >= PQ_SIZE) {
    return false;
  }

  request_type pf_packet;
  pf_packet.type = access_type::PREFETCH;
  pf_packet.pf_metadata = prefetch_metadata;
  pf_packet.cpu = cpu;
  pf_packet.address = pf_addr;
  pf_packet.v_address = virtual_prefetch ? pf_addr : 0;
  pf_packet.is_translated = !virtual_prefetch;

  internal_PQ.emplace_back(pf_packet, true, !fill_this_level);
  ++sim_stats.pf_issued;

  return true;
}

// LCOV_EXCL_START exclude deprecated function
bool CACHE::prefetch_line(uint64_t /*deprecated*/, uint64_t /*deprecated*/, uint64_t pf_addr, bool fill_this_level, uint32_t prefetch_metadata)
{
  return prefetch_line(pf_addr, fill_this_level, prefetch_metadata);
}
// LCOV_EXCL_STOP

void CACHE::finish_packet(const response_type& packet)
{
  // check MSHR information
  auto mshr_entry = std::find_if(std::begin(MSHR), std::end(MSHR),
                                 [match = packet.address >> OFFSET_BITS, shamt = OFFSET_BITS](const auto& entry) { return (entry.address >> shamt) == match; });
  auto first_unreturned = std::find_if(MSHR.begin(), MSHR.end(), [](auto x) { return x.event_cycle == std::numeric_limits<uint64_t>::max(); });

  // sanity check
  if (mshr_entry == MSHR.end()) {
    fmt::print(stderr, "[{}_MSHR] {} cannot find a matching entry! address: {:#x} v_address: {:#x}\n", NAME, __func__, packet.address, packet.v_address);
    assert(0);
  }

  // MSHR holds the most updated information about this request
  mshr_entry->data = packet.data;
  mshr_entry->pf_metadata = packet.pf_metadata;
  mshr_entry->event_cycle = current_cycle + (warmup ? 0 : FILL_LATENCY);

  if constexpr (champsim::debug_print) {
    fmt::print("[{}_MSHR] {} instr_id: {} address: {:#x} data: {:#x} type: {} to_finish: {} event: {} current: {}\n", NAME, __func__, mshr_entry->instr_id,
               mshr_entry->address, mshr_entry->data, access_type_names.at(champsim::to_underlying(mshr_entry->type)), std::size(lower_level->returned),
               mshr_entry->event_cycle, current_cycle);
  }

  // Order this entry after previously-returned entries, but before non-returned
  // entries
  std::iter_swap(mshr_entry, first_unreturned);
}

void CACHE::finish_translation(const response_type& packet)
{
  auto matches_vpage = [page_num = packet.v_address >> LOG2_PAGE_SIZE](const auto& entry) {
    return (entry.v_address >> LOG2_PAGE_SIZE) == page_num;
  };
  auto mark_translated = [p_page = packet.data](auto& entry) {
    entry.address = champsim::splice_bits(p_page, entry.v_address, LOG2_PAGE_SIZE); // translated address
    entry.is_translated = true;                                                     // This entry is now translated
  };

  if constexpr (champsim::debug_print) {
    fmt::print("[{}_TRANSLATE] {} paddr: {:#x} vaddr: {:#x} cycle: {}\n", NAME, __func__, packet.address, packet.v_address, current_cycle);
  }

  // Restart stashed translations
  auto finish_begin = std::find_if_not(std::begin(translation_stash), std::end(translation_stash), [](const auto& x) { return x.is_translated; });
  auto finish_end = std::stable_partition(finish_begin, std::end(translation_stash), matches_vpage);
  std::for_each(finish_begin, finish_end, mark_translated);

  // Find all packets that match the page of the returned packet
  for (auto& entry : inflight_tag_check) {
    if ((entry.v_address >> LOG2_PAGE_SIZE) == (packet.v_address >> LOG2_PAGE_SIZE)) {
      mark_translated(entry);
    }
  }
}

void CACHE::issue_translation()
{
  std::for_each(std::begin(inflight_tag_check), std::end(inflight_tag_check), [this](auto& q_entry) {
    if (!q_entry.translate_issued && !q_entry.is_translated) {
      request_type fwd_pkt;
      fwd_pkt.asid[0] = q_entry.asid[0];
      fwd_pkt.asid[1] = q_entry.asid[1];
      fwd_pkt.type = access_type::LOAD;
      fwd_pkt.cpu = q_entry.cpu;

      fwd_pkt.address = q_entry.address;
      fwd_pkt.v_address = q_entry.v_address;
      fwd_pkt.data = q_entry.data;
      fwd_pkt.instr_id = q_entry.instr_id;
      fwd_pkt.ip = q_entry.ip;

      fwd_pkt.instr_depend_on_me = q_entry.instr_depend_on_me;
      fwd_pkt.is_translated = true;

      q_entry.translate_issued = this->lower_translate->add_rq(fwd_pkt);
      if constexpr (champsim::debug_print) {
        if (q_entry.translate_issued) {
          fmt::print("[TRANSLATE] do_issue_translation instr_id: {} paddr: {:#x} vaddr: {:#x} cycle: {}\n", q_entry.instr_id, q_entry.address,
                     q_entry.v_address, access_type_names.at(champsim::to_underlying(q_entry.type)));
        }
      }
    }
  });
}

std::size_t CACHE::get_mshr_occupancy() const { return std::size(MSHR); }

std::vector<std::size_t> CACHE::get_rq_occupancy() const
{
  std::vector<std::size_t> retval;
  std::transform(std::begin(upper_levels), std::end(upper_levels), std::back_inserter(retval), [](auto ulptr) { return ulptr->rq_occupancy(); });
  return retval;
}

std::vector<std::size_t> CACHE::get_wq_occupancy() const
{
  std::vector<std::size_t> retval;
  std::transform(std::begin(upper_levels), std::end(upper_levels), std::back_inserter(retval), [](auto ulptr) { return ulptr->wq_occupancy(); });
  return retval;
}

std::vector<std::size_t> CACHE::get_pq_occupancy() const
{
  std::vector<std::size_t> retval;
  std::transform(std::begin(upper_levels), std::end(upper_levels), std::back_inserter(retval), [](auto ulptr) { return ulptr->pq_occupancy(); });
  retval.push_back(std::size(internal_PQ));
  return retval;
}

// LCOV_EXCL_START exclude deprecated function
std::size_t CACHE::get_occupancy(uint8_t queue_type, uint64_t /*deprecated*/) const
{
  if (queue_type == 0) {
    return get_mshr_occupancy();
  }
  return 0;
}
// LCOV_EXCL_STOP

std::size_t CACHE::get_mshr_size() const { return MSHR_SIZE; }

std::vector<std::size_t> CACHE::get_rq_size() const
{
  std::vector<std::size_t> retval;
  std::transform(std::begin(upper_levels), std::end(upper_levels), std::back_inserter(retval), [](auto ulptr) { return ulptr->rq_size(); });
  return retval;
}

std::vector<std::size_t> CACHE::get_wq_size() const
{
  std::vector<std::size_t> retval;
  std::transform(std::begin(upper_levels), std::end(upper_levels), std::back_inserter(retval), [](auto ulptr) { return ulptr->wq_size(); });
  return retval;
}

std::vector<std::size_t> CACHE::get_pq_size() const
{
  std::vector<std::size_t> retval;
  std::transform(std::begin(upper_levels), std::end(upper_levels), std::back_inserter(retval), [](auto ulptr) { return ulptr->pq_size(); });
  retval.push_back(PQ_SIZE);
  return retval;
}

// LCOV_EXCL_START exclude deprecated function
std::size_t CACHE::get_size(uint8_t queue_type, uint64_t /*deprecated*/) const
{
  if (queue_type == 0) {
    return get_mshr_size();
  }
  return 0;
}
// LCOV_EXCL_STOP

namespace
{
double occupancy_ratio(std::size_t occ, std::size_t sz) { return std::ceil(occ) / std::ceil(sz); }

std::vector<double> occupancy_ratio_vec(std::vector<std::size_t> occ, std::vector<std::size_t> sz)
{
  std::vector<double> retval;
  std::transform(std::begin(occ), std::end(occ), std::begin(sz), std::back_inserter(retval), occupancy_ratio);
  return retval;
}
} // namespace

double CACHE::get_mshr_occupancy_ratio() const { return ::occupancy_ratio(get_mshr_occupancy(), get_mshr_size()); }

std::vector<double> CACHE::get_rq_occupancy_ratio() const { return ::occupancy_ratio_vec(get_rq_occupancy(), get_rq_size()); }

std::vector<double> CACHE::get_wq_occupancy_ratio() const { return ::occupancy_ratio_vec(get_wq_occupancy(), get_wq_size()); }

std::vector<double> CACHE::get_pq_occupancy_ratio() const { return ::occupancy_ratio_vec(get_pq_occupancy(), get_pq_size()); }

void CACHE::initialize()
{
  impl_prefetcher_initialize();
  impl_initialize_replacement();
}

void CACHE::begin_phase()
{
  stats_type new_roi_stats;
  stats_type new_sim_stats;

  new_roi_stats.name = NAME;
  new_sim_stats.name = NAME;

  roi_stats = new_roi_stats;
  sim_stats = new_sim_stats;

  for (auto* ul : upper_levels) {
    channel_type::stats_type ul_new_roi_stats;
    channel_type::stats_type ul_new_sim_stats;
    ul->roi_stats = ul_new_roi_stats;
    ul->sim_stats = ul_new_sim_stats;
  }
}

void CACHE::end_phase(unsigned finished_cpu)
{
  for (auto type : {access_type::LOAD, access_type::RFO, access_type::PREFETCH, access_type::WRITE, access_type::TRANSLATION}) {
    roi_stats.hits.at(champsim::to_underlying(type)).at(finished_cpu) = sim_stats.hits.at(champsim::to_underlying(type)).at(finished_cpu);
    roi_stats.misses.at(champsim::to_underlying(type)).at(finished_cpu) = sim_stats.misses.at(champsim::to_underlying(type)).at(finished_cpu);
  }

  roi_stats.pf_requested = sim_stats.pf_requested;
  roi_stats.pf_issued = sim_stats.pf_issued;
  roi_stats.pf_useful = sim_stats.pf_useful;
  roi_stats.pf_useless = sim_stats.pf_useless;
  roi_stats.pf_fill = sim_stats.pf_fill;

  auto total_miss = 0ULL;
  for (auto type : {access_type::LOAD, access_type::RFO, access_type::PREFETCH, access_type::WRITE, access_type::TRANSLATION}) {
    total_miss =
        std::accumulate(std::begin(roi_stats.hits.at(champsim::to_underlying(type))), std::end(roi_stats.hits.at(champsim::to_underlying(type))), total_miss);
  }
  roi_stats.avg_miss_latency = std::ceil(sim_stats.total_miss_latency) / std::ceil(total_miss);

  for (auto* ul : upper_levels) {
    ul->roi_stats.RQ_ACCESS = ul->sim_stats.RQ_ACCESS;
    ul->roi_stats.RQ_MERGED = ul->sim_stats.RQ_MERGED;
    ul->roi_stats.RQ_FULL = ul->sim_stats.RQ_FULL;
    ul->roi_stats.RQ_TO_CACHE = ul->sim_stats.RQ_TO_CACHE;

    ul->roi_stats.PQ_ACCESS = ul->sim_stats.PQ_ACCESS;
    ul->roi_stats.PQ_MERGED = ul->sim_stats.PQ_MERGED;
    ul->roi_stats.PQ_FULL = ul->sim_stats.PQ_FULL;
    ul->roi_stats.PQ_TO_CACHE = ul->sim_stats.PQ_TO_CACHE;

    ul->roi_stats.WQ_ACCESS = ul->sim_stats.WQ_ACCESS;
    ul->roi_stats.WQ_MERGED = ul->sim_stats.WQ_MERGED;
    ul->roi_stats.WQ_FULL = ul->sim_stats.WQ_FULL;
    ul->roi_stats.WQ_TO_CACHE = ul->sim_stats.WQ_TO_CACHE;
    ul->roi_stats.WQ_FORWARD = ul->sim_stats.WQ_FORWARD;
  }
}

template <typename T>
bool CACHE::should_activate_prefetcher(const T& pkt) const
{
  return ((1 << champsim::to_underlying(pkt.type)) & pref_activate_mask) && !pkt.prefetch_from_this;
}

// LCOV_EXCL_START Exclude the following function from LCOV
void CACHE::print_deadlock()
{
  if (!std::empty(MSHR)) {
    std::size_t j = 0;
    for (auto entry : MSHR) {
      fmt::print("[{}_MSHR] entry: {} instr_id: {} address: {:#x} v_addr: {:#x} type: {} event_cycle: {}\n", NAME, j++, entry.instr_id, entry.address,
                 entry.v_address, access_type_names.at(champsim::to_underlying(entry.type)), entry.event_cycle);
    }
  } else {
    fmt::print("{} MSHR empty\n", NAME);
  }

  for (auto* ul : upper_levels) {
    if (!std::empty(ul->RQ)) {
      for (const auto& entry : ul->RQ) {
        fmt::print("[{}_RQ] instr_id: {} address: {:#x} v_addr: {:#x} type: {}\n", NAME, entry.instr_id, entry.address, entry.v_address,
                   access_type_names.at(champsim::to_underlying(entry.type)));
      }
    } else {
      fmt::print("{} RQ empty\n", NAME);
    }

    if (!std::empty(ul->WQ)) {
      for (const auto& entry : ul->WQ) {
        fmt::print("[{}_WQ] instr_id: {} address: {:#x} v_addr: {:#x} type: {}\n", NAME, entry.instr_id, entry.address, entry.v_address,
                   access_type_names.at(champsim::to_underlying(entry.type)));
      }
    } else {
      fmt::print("{} WQ empty\n", NAME);
    }

    if (!std::empty(ul->PQ)) {
      for (const auto& entry : ul->PQ) {
        fmt::print("[{}_PQ] instr_id: {} address: {:#x} v_addr: {:#x} type: {}\n", NAME, entry.instr_id, entry.address, entry.v_address,
                   access_type_names.at(champsim::to_underlying(entry.type)));
      }
    } else {
      fmt::print("{} PQ empty\n", NAME);
    }
  }
}
// LCOV_EXCL_STOP<|MERGE_RESOLUTION|>--- conflicted
+++ resolved
@@ -168,13 +168,7 @@
       ++sim_stats.pf_useful;
       way->prefetch = false;
     }
-<<<<<<< HEAD
-  } else {
-    ++sim_stats.misses.at(champsim::to_underlying(handle_pkt.type)).at(handle_pkt.cpu);
-  }
-=======
-  } 
->>>>>>> febc1fa7
+  }
 
   return hit;
 }
@@ -270,7 +264,7 @@
 
   inflight_writes.emplace_back(handle_pkt, current_cycle);
   inflight_writes.back().event_cycle = current_cycle + (warmup ? 0 : FILL_LATENCY);
-    
+
   ++sim_stats.misses[champsim::to_underlying(handle_pkt.type)][handle_pkt.cpu];
 
   return true;
