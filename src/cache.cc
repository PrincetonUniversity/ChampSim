/*
 *    Copyright 2023 The ChampSim Contributors
 *
 * Licensed under the Apache License, Version 2.0 (the "License");
 * you may not use this file except in compliance with the License.
 * You may obtain a copy of the License at
 *
 * http://www.apache.org/licenses/LICENSE-2.0
 *
 * Unless required by applicable law or agreed to in writing, software
 * distributed under the License is distributed on an "AS IS" BASIS,
 * WITHOUT WARRANTIES OR CONDITIONS OF ANY KIND, either express or implied.
 * See the License for the specific language governing permissions and
 * limitations under the License.
 */

#include "cache.h"

#include <algorithm>
#include <cassert>
#include <cmath>
#include <cstdint> // for uint64_t, uint8_t, uint32_t
#include <cstdio>  // for size_t, stderr
#include <numeric>
#include <string_view> // for string_view
#include <fmt/core.h>
#include <fmt/ranges.h>

#include "champsim.h"
#include "champsim_constants.h"
#include "instruction.h"
#include "util/algorithm.h"
#include "util/bits.h" // for bitmask, lg2, splice_bits
#include "util/span.h"

CACHE::tag_lookup_type::tag_lookup_type(const request_type& req, bool local_pref, bool skip)
    : address(req.address), v_address(req.v_address), data(req.data), ip(req.ip), instr_id(req.instr_id), pf_metadata(req.pf_metadata), cpu(req.cpu),
      type(req.type), prefetch_from_this(local_pref), skip_fill(skip), is_translated(req.is_translated), instr_depend_on_me(req.instr_depend_on_me)
{
}

CACHE::mshr_type::mshr_type(const tag_lookup_type& req, uint64_t cycle)
    : address(req.address), v_address(req.v_address), data(req.data), ip(req.ip), instr_id(req.instr_id), pf_metadata(req.pf_metadata), cpu(req.cpu),
      type(req.type), prefetch_from_this(req.prefetch_from_this), cycle_enqueued(cycle), instr_depend_on_me(req.instr_depend_on_me), to_return(req.to_return)
{
}

CACHE::mshr_type CACHE::mshr_type::merge(mshr_type predecessor, mshr_type successor)
{
  std::vector<std::reference_wrapper<ooo_model_instr>> merged_instr{};
  std::vector<std::deque<response_type>*> merged_return{};

  std::set_union(std::begin(predecessor.instr_depend_on_me), std::end(predecessor.instr_depend_on_me), std::begin(successor.instr_depend_on_me),
                 std::end(successor.instr_depend_on_me), std::back_inserter(merged_instr), ooo_model_instr::program_order);
  std::set_union(std::begin(predecessor.to_return), std::end(predecessor.to_return), std::begin(successor.to_return), std::end(successor.to_return),
                 std::back_inserter(merged_return));

  mshr_type retval{(successor.type == access_type::PREFETCH) ? predecessor : successor};
  retval.instr_depend_on_me = merged_instr;
  retval.to_return = merged_return;
<<<<<<< HEAD
=======
  retval.data = predecessor.data;
>>>>>>> ea5d6902

  return retval;
}

<<<<<<< HEAD
CACHE::BLOCK::BLOCK(const mshr_type& mshr)
=======
CACHE::BLOCK::BLOCK(mshr_type mshr)
>>>>>>> ea5d6902
    : valid(true), prefetch(mshr.prefetch_from_this), dirty(mshr.type == access_type::WRITE), address(mshr.address), v_address(mshr.v_address), data(mshr.data)
{
}

template <typename T>
uint64_t CACHE::module_address(const T& element) const
{
  auto address_bitmask = ~champsim::bitmask(match_offset_bits ? 0 : OFFSET_BITS);
  auto address = virtual_prefetch ? element.v_address : element.address;
  return address & address_bitmask;
}

bool CACHE::handle_fill(const mshr_type& fill_mshr)
{
  cpu = fill_mshr.cpu;

  // find victim
  auto [set_begin, set_end] = get_set_span(fill_mshr.address);
  auto way = std::find_if_not(set_begin, set_end, [](auto x) { return x.valid; });
  if (way == set_end) {
    way = std::next(set_begin, impl_find_victim(fill_mshr.cpu, fill_mshr.instr_id, get_set_index(fill_mshr.address), &*set_begin, fill_mshr.ip,
                                                fill_mshr.address, champsim::to_underlying(fill_mshr.type)));
  }
  assert(set_begin <= way);
  assert(way <= set_end);
  assert(way != set_end || fill_mshr.type != access_type::WRITE);               // Writes may not bypass
  const auto way_idx = static_cast<std::size_t>(std::distance(set_begin, way)); // cast protected by earlier assertion

  if constexpr (champsim::debug_print) {
    fmt::print("[{}] {} instr_id: {} address: {:#x} v_address: {:#x} set: {} way: {} type: {} prefetch_metadata: {} cycle_enqueued: {} cycle: {}\n", NAME,
               __func__, fill_mshr.instr_id, fill_mshr.address, fill_mshr.v_address, get_set_index(fill_mshr.address), way_idx,
               access_type_names.at(champsim::to_underlying(fill_mshr.type)), fill_mshr.pf_metadata, fill_mshr.cycle_enqueued, current_cycle);
  }

<<<<<<< HEAD
  if (way != set_end && way->valid && way->dirty) {
    request_type writeback_packet;
=======
  bool success = true;
  auto metadata_thru = fill_mshr.pf_metadata;
  auto pkt_address = (virtual_prefetch ? fill_mshr.v_address : fill_mshr.address) & ~champsim::bitmask(match_offset_bits ? 0 : OFFSET_BITS);
  if (way != set_end) {
    if (way->valid && way->dirty) {
      request_type writeback_packet;

      writeback_packet.cpu = fill_mshr.cpu;
      writeback_packet.address = way->address;
      writeback_packet.data = way->data;
      writeback_packet.instr_id = fill_mshr.instr_id;
      writeback_packet.ip = 0;
      writeback_packet.type = access_type::WRITE;
      writeback_packet.pf_metadata = way->pf_metadata;
      writeback_packet.response_requested = false;

      if constexpr (champsim::debug_print) {
        fmt::print("[{}] {} evict address: {:#x} v_address: {:#x} prefetch_metadata: {}\n", NAME,
            __func__, writeback_packet.address, writeback_packet.v_address, fill_mshr.pf_metadata);
      }

      success = lower_level->add_wq(writeback_packet);
    }
>>>>>>> ea5d6902

    writeback_packet.cpu = fill_mshr.cpu;
    writeback_packet.address = way->address;
    writeback_packet.data = way->data;
    writeback_packet.instr_id = fill_mshr.instr_id;
    writeback_packet.ip = 0;
    writeback_packet.type = access_type::WRITE;
    writeback_packet.pf_metadata = way->pf_metadata;
    writeback_packet.response_requested = false;

    auto success = lower_level->add_wq(writeback_packet);
    if (!success) {
      return false;
    }
  }

  uint64_t evicting_address = 0;
  if (way != set_end && way->valid) {
    evicting_address = module_address(*way);
  }

  auto metadata_thru = impl_prefetcher_cache_fill(module_address(fill_mshr), get_set_index(fill_mshr.address), way_idx,
                                                  (fill_mshr.type == access_type::PREFETCH) ? 1 : 0, evicting_address, fill_mshr.pf_metadata);
  impl_update_replacement_state(fill_mshr.cpu, get_set_index(fill_mshr.address), way_idx, module_address(fill_mshr), fill_mshr.ip, evicting_address,
                                champsim::to_underlying(fill_mshr.type), 0U);

  if (way != set_end) {
    if (way->valid && way->prefetch) {
      ++sim_stats.pf_useless;
    }

    if (fill_mshr.type == access_type::PREFETCH) {
      ++sim_stats.pf_fill;
    }

    *way = BLOCK{fill_mshr};
    way->pf_metadata = metadata_thru;
  }

  // COLLECT STATS
  sim_stats.total_miss_latency += current_cycle - (fill_mshr.cycle_enqueued + 1);

  response_type response{fill_mshr.address, fill_mshr.v_address, fill_mshr.data, metadata_thru, fill_mshr.instr_depend_on_me};
  for (auto* ret : fill_mshr.to_return) {
    ret->push_back(response);
  }

  return true;
}

bool CACHE::try_hit(const tag_lookup_type& handle_pkt)
{
  cpu = handle_pkt.cpu;

  // access cache
  auto [set_begin, set_end] = get_set_span(handle_pkt.address);
  auto way = std::find_if(set_begin, set_end,
                          [match = handle_pkt.address >> OFFSET_BITS, shamt = OFFSET_BITS](const auto& entry) { return (entry.address >> shamt) == match; });
  const auto hit = (way != set_end);
  const auto useful_prefetch = (hit && way->prefetch && !handle_pkt.prefetch_from_this);

  if constexpr (champsim::debug_print) {
<<<<<<< HEAD
    fmt::print("[{}] {} instr_id: {} address: {:#x} v_address: {:#x} set: {} way: {} ({}) type: {} cycle: {}\n", NAME, __func__, handle_pkt.instr_id,
               handle_pkt.address, handle_pkt.v_address, get_set_index(handle_pkt.address), std::distance(set_begin, way), hit ? "HIT" : "MISS",
=======
    fmt::print("[{}] {} instr_id: {} address: {:#x} v_address: {:#x} data: {:#x} set: {} way: {} ({}) type: {} cycle: {}\n", NAME, __func__, handle_pkt.instr_id,
               handle_pkt.address, handle_pkt.v_address, handle_pkt.data, get_set_index(handle_pkt.address), std::distance(set_begin, way), hit ? "HIT" : "MISS",
>>>>>>> ea5d6902
               access_type_names.at(champsim::to_underlying(handle_pkt.type)), current_cycle);
  }

  // update prefetcher on load instructions and prefetches from upper levels
  auto metadata_thru = handle_pkt.pf_metadata;
  if (should_activate_prefetcher(handle_pkt)) {
    metadata_thru = impl_prefetcher_cache_operate(module_address(handle_pkt), handle_pkt.ip, hit ? 1 : 0, useful_prefetch,
                                                  champsim::to_underlying(handle_pkt.type), metadata_thru);
  }

  if (hit) {
    ++sim_stats.hits.at(champsim::to_underlying(handle_pkt.type)).at(handle_pkt.cpu);

    // update replacement policy
    const auto way_idx = static_cast<std::size_t>(std::distance(set_begin, way)); // cast protected by earlier assertion
    impl_update_replacement_state(handle_pkt.cpu, get_set_index(handle_pkt.address), way_idx, module_address(*way), handle_pkt.ip, 0,
                                  champsim::to_underlying(handle_pkt.type), 1U);

    response_type response{handle_pkt.address, handle_pkt.v_address, way->data, metadata_thru, handle_pkt.instr_depend_on_me};
    for (auto* ret : handle_pkt.to_return) {
      ret->push_back(response);
    }

    way->dirty = (handle_pkt.type == access_type::WRITE);

    // update prefetch stats and reset prefetch bit
    if (useful_prefetch) {
      ++sim_stats.pf_useful;
      way->prefetch = false;
    }
  }

  return hit;
}

auto CACHE::mshr_and_forward_packet(const tag_lookup_type& handle_pkt) -> std::pair<mshr_type, request_type>
{
  mshr_type to_allocate{handle_pkt, current_cycle};

  request_type fwd_pkt;

  fwd_pkt.asid[0] = handle_pkt.asid[0];
  fwd_pkt.asid[1] = handle_pkt.asid[1];
  fwd_pkt.type = (handle_pkt.type == access_type::WRITE) ? access_type::RFO : handle_pkt.type;
  fwd_pkt.pf_metadata = handle_pkt.pf_metadata;
  fwd_pkt.cpu = handle_pkt.cpu;

  fwd_pkt.address = handle_pkt.address;
  fwd_pkt.v_address = handle_pkt.v_address;
  fwd_pkt.data = handle_pkt.data;
  fwd_pkt.instr_id = handle_pkt.instr_id;
  fwd_pkt.ip = handle_pkt.ip;

  fwd_pkt.instr_depend_on_me = handle_pkt.instr_depend_on_me;
  fwd_pkt.response_requested = (!handle_pkt.prefetch_from_this || !handle_pkt.skip_fill);

  return std::pair{std::move(to_allocate), std::move(fwd_pkt)};
}

bool CACHE::handle_miss(const tag_lookup_type& handle_pkt)
{
  if constexpr (champsim::debug_print) {
    fmt::print("[{}] {} instr_id: {} address: {:#x} v_address: {:#x} type: {} local_prefetch: {} cycle: {}\n", NAME, __func__, handle_pkt.instr_id,
               handle_pkt.address, handle_pkt.v_address, access_type_names.at(champsim::to_underlying(handle_pkt.type)), handle_pkt.prefetch_from_this,
               current_cycle);
  }

  mshr_type to_allocate{handle_pkt, current_cycle};

  cpu = handle_pkt.cpu;

  auto mshr_pkt = mshr_and_forward_packet(handle_pkt);

  // check mshr
  auto mshr_entry = std::find_if(std::begin(MSHR), std::end(MSHR), [match = handle_pkt.address >> OFFSET_BITS, shamt = OFFSET_BITS](const auto& entry) {
    return (entry->address >> shamt) == match;
  });
  bool mshr_full = (MSHR.size() == MSHR_SIZE);

  if (mshr_entry != MSHR.end()) // miss already inflight
  {
<<<<<<< HEAD
    if (mshr_entry->value().type == access_type::PREFETCH && handle_pkt.type != access_type::PREFETCH) {
=======
    if (mshr_entry->type == access_type::PREFETCH && handle_pkt.type != access_type::PREFETCH) {
>>>>>>> ea5d6902
      // Mark the prefetch as useful
      if (mshr_entry->value().prefetch_from_this) {
        ++sim_stats.pf_useful;
<<<<<<< HEAD
      }
    }

    *mshr_entry = mshr_entry->map([to_allocate = mshr_pkt.first](auto mshr_val) { return mshr_type::merge(mshr_val, to_allocate); });
=======
    }

    *mshr_entry = mshr_type::merge(*mshr_entry, to_allocate);
>>>>>>> ea5d6902
  } else {
    if (mshr_full) { // not enough MSHR resource
      if constexpr (champsim::debug_print) {
        fmt::print("[{}] {} MSHR full\n", NAME, __func__);
      }

      return false; // TODO should we allow prefetches anyway if they will not be filled to this level?
    }

    const bool send_to_rq = (prefetch_as_load || handle_pkt.type != access_type::PREFETCH);
    bool success = send_to_rq ? lower_level->add_rq(mshr_pkt.second) : lower_level->add_pq(mshr_pkt.second);

    if (!success) {
      if constexpr (champsim::debug_print) {
        fmt::print("[{}] {} could not send to lower\n", NAME, __func__);
      }

      return false;
    }

    // Allocate an MSHR
<<<<<<< HEAD
    if (mshr_pkt.second.response_requested) {
      MSHR.emplace_back(std::move(mshr_pkt.first));
=======
    if (fwd_pkt.response_requested) {
      MSHR.push_back(to_allocate);
      MSHR.back().pf_metadata = fwd_pkt.pf_metadata;
>>>>>>> ea5d6902
    }
  }

  ++sim_stats.misses.at(champsim::to_underlying(handle_pkt.type)).at(handle_pkt.cpu);

  return true;
}

bool CACHE::handle_write(const tag_lookup_type& handle_pkt)
{
  if constexpr (champsim::debug_print) {
    fmt::print("[{}] {} instr_id: {} address: {:#x} v_address: {:#x} type: {} local_prefetch: {} cycle: {}\n", NAME, __func__, handle_pkt.instr_id,
               handle_pkt.address, handle_pkt.v_address, access_type_names.at(champsim::to_underlying(handle_pkt.type)), handle_pkt.prefetch_from_this,
               current_cycle);
  }

  inflight_writes.emplace_back(mshr_type{handle_pkt, current_cycle}, current_cycle + (warmup ? 0 : FILL_LATENCY));

  ++sim_stats.misses.at(champsim::to_underlying(handle_pkt.type)).at(handle_pkt.cpu);

  return true;
}

template <bool UpdateRequest>
auto CACHE::initiate_tag_check(champsim::channel* ul)
{
  return [cycle = current_cycle + (warmup ? 0 : HIT_LATENCY), ul](const auto& entry) {
    CACHE::tag_lookup_type retval{entry};
    retval.event_cycle = cycle;

    if constexpr (UpdateRequest) {
      if (entry.response_requested) {
        retval.to_return = {&ul->returned};
      }
    } else {
      (void)ul; // supress warning about ul being unused
    }

    if constexpr (champsim::debug_print) {
      fmt::print("[TAG] initiate_tag_check instr_id: {} address: {:#x} v_address: {:#x} type: {} event: {}\n", retval.instr_id, retval.address,
                 retval.v_address, access_type_names.at(champsim::to_underlying(retval.type)), cycle);
    }

    return retval;
  };
}

void CACHE::operate()
{
  auto is_ready = [cycle = current_cycle](const auto& entry) {
    return entry.event_cycle <= cycle;
  };
  auto is_translated = [](const auto& entry) {
    return entry.is_translated;
  };

  for (auto* ul : upper_levels) {
    ul->check_collision();
  }

  // Finish returns
  std::for_each(std::cbegin(lower_level->returned), std::cend(lower_level->returned), [this](const auto& pkt) { this->finish_packet(pkt); });
  lower_level->returned.clear();

  // Finish translations
  if (lower_translate != nullptr) {
    std::for_each(std::cbegin(lower_translate->returned), std::cend(lower_translate->returned), [this](const auto& pkt) { this->finish_translation(pkt); });
    lower_translate->returned.clear();
  }

  // Perform fills
  auto fill_bw = MAX_FILL;
  for (auto q : {std::ref(MSHR), std::ref(inflight_writes)}) {
    auto [fill_begin, fill_end] =
        champsim::get_span_p(std::cbegin(q.get()), std::cend(q.get()), fill_bw, [cycle = current_cycle](const auto& x) { return x.is_ready_at(cycle); });
    auto complete_end = std::find_if_not(fill_begin, fill_end, [this](const auto& x) { return this->handle_fill(*x); });
    fill_bw -= std::distance(fill_begin, complete_end);
    q.get().erase(fill_begin, complete_end);
  }

  // Initiate tag checks
  auto tag_bw = std::clamp<long long>(MAX_TAG * HIT_LATENCY - std::size(inflight_tag_check), 0LL, MAX_TAG);
  auto can_translate = [avail = (std::size(translation_stash) < static_cast<std::size_t>(MSHR_SIZE))](const auto& entry) {
    return avail || entry.is_translated;
  };
  auto stash_bandwidth_consumed =
      champsim::transform_while_n(translation_stash, std::back_inserter(inflight_tag_check), tag_bw, is_translated, initiate_tag_check<false>());
  tag_bw -= stash_bandwidth_consumed;
  std::vector<long long> channels_bandwidth_consumed{};
  for (auto* ul : upper_levels) {
    for (auto q : {std::ref(ul->WQ), std::ref(ul->RQ), std::ref(ul->PQ)}) {
      auto bandwidth_consumed =
          champsim::transform_while_n(q.get(), std::back_inserter(inflight_tag_check), tag_bw, can_translate, initiate_tag_check<true>(ul));
      channels_bandwidth_consumed.push_back(bandwidth_consumed);
      tag_bw -= bandwidth_consumed;
    }
  }
  auto pq_bandwidth_consumed =
      champsim::transform_while_n(internal_PQ, std::back_inserter(inflight_tag_check), tag_bw, can_translate, initiate_tag_check<false>());
  [[maybe_unused]] auto remaining_tag_bw = tag_bw - pq_bandwidth_consumed;

  // Issue translations
  std::for_each(std::begin(inflight_tag_check), std::end(inflight_tag_check), [this](auto& x) { this->issue_translation(x); });
  std::for_each(std::begin(translation_stash), std::end(translation_stash), [this](auto& x) { this->issue_translation(x); });

  // Find entries that would be ready except that they have not finished translation, move them to the stash
  auto [last_not_missed, stash_end] = champsim::extract_if(std::begin(inflight_tag_check), std::end(inflight_tag_check), std::back_inserter(translation_stash),
                                                           [is_ready, is_translated](const auto& x) { return is_ready(x) && !is_translated(x); });
  inflight_tag_check.erase(last_not_missed, std::end(inflight_tag_check));

  // Perform tag checks
  auto do_tag_check = [this](const auto& pkt) {
    if (this->try_hit(pkt)) {
      return true;
    }
    if (pkt.type == access_type::WRITE && !this->match_offset_bits) {
      return this->handle_write(pkt); // Treat writes (that is, writebacks) like fills
    }
    return this->handle_miss(pkt); // Treat writes (that is, stores) like reads
  };
  auto [tag_check_ready_begin, tag_check_ready_end] =
      champsim::get_span_p(std::begin(inflight_tag_check), std::end(inflight_tag_check), MAX_TAG,
                           [is_ready, is_translated](const auto& pkt) { return is_ready(pkt) && is_translated(pkt); });
  auto finish_tag_check_end = std::find_if_not(tag_check_ready_begin, tag_check_ready_end, do_tag_check);
  [[maybe_unused]] auto tag_bw_consumed = std::distance(tag_check_ready_begin, finish_tag_check_end);
  inflight_tag_check.erase(tag_check_ready_begin, finish_tag_check_end);

  impl_prefetcher_cycle_operate();

  if (champsim::debug_print) {
    fmt::print("[{}] {} cycle completed: {} tags checked: {} remaining: {} stash consumed: {} remaining: {} channel consumed: {} pq consumed {} unused consume "
               "bw {}\n",
               NAME, __func__, current_cycle, tag_bw_consumed, std::size(inflight_tag_check), stash_bandwidth_consumed, std::size(translation_stash),
               channels_bandwidth_consumed, pq_bandwidth_consumed, remaining_tag_bw);
  }
}

// LCOV_EXCL_START exclude deprecated function
uint64_t CACHE::get_set(uint64_t address) const { return get_set_index(address); }
// LCOV_EXCL_STOP

std::size_t CACHE::get_set_index(uint64_t address) const { return (address >> OFFSET_BITS) & champsim::bitmask(champsim::lg2(NUM_SET)); }

template <typename It>
std::pair<It, It> get_span(It anchor, typename std::iterator_traits<It>::difference_type set_idx, typename std::iterator_traits<It>::difference_type num_way)
{
  auto begin = std::next(anchor, set_idx * num_way);
  return {std::move(begin), std::next(begin, num_way)};
}

auto CACHE::get_set_span(uint64_t address) -> std::pair<std::vector<BLOCK>::iterator, std::vector<BLOCK>::iterator>
{
  const auto set_idx = get_set_index(address);
  assert(set_idx < NUM_SET);
  return get_span(std::begin(block), static_cast<std::vector<BLOCK>::difference_type>(set_idx), NUM_WAY); // safe cast because of prior assert
}

auto CACHE::get_set_span(uint64_t address) const -> std::pair<std::vector<BLOCK>::const_iterator, std::vector<BLOCK>::const_iterator>
{
  const auto set_idx = get_set_index(address);
  assert(set_idx < NUM_SET);
  return get_span(std::cbegin(block), static_cast<std::vector<BLOCK>::difference_type>(set_idx), NUM_WAY); // safe cast because of prior assert
}

// LCOV_EXCL_START exclude deprecated function
uint64_t CACHE::get_way(uint64_t address, uint64_t /*unused set index*/) const
{
  auto [begin, end] = get_set_span(address);
  return std::distance(
      begin, std::find_if(begin, end, [match = address >> OFFSET_BITS, shamt = OFFSET_BITS](const auto& entry) { return (entry.address >> shamt) == match; }));
}
// LCOV_EXCL_STOP

uint64_t CACHE::invalidate_entry(uint64_t inval_addr)
{
  auto [begin, end] = get_set_span(inval_addr);
  auto inv_way =
      std::find_if(begin, end, [match = inval_addr >> OFFSET_BITS, shamt = OFFSET_BITS](const auto& entry) { return (entry.address >> shamt) == match; });

  if (inv_way != end) {
    inv_way->valid = false;
  }

  return std::distance(begin, inv_way);
}

bool CACHE::prefetch_line(uint64_t pf_addr, bool fill_this_level, uint32_t prefetch_metadata)
{
  ++sim_stats.pf_requested;

  if (std::size(internal_PQ) >= PQ_SIZE) {
    return false;
  }

  request_type pf_packet;
  pf_packet.type = access_type::PREFETCH;
  pf_packet.pf_metadata = prefetch_metadata;
  pf_packet.cpu = cpu;
  pf_packet.address = pf_addr;
  pf_packet.v_address = virtual_prefetch ? pf_addr : 0;
  pf_packet.is_translated = !virtual_prefetch;

  internal_PQ.emplace_back(pf_packet, true, !fill_this_level);
  ++sim_stats.pf_issued;

  return true;
}

// LCOV_EXCL_START exclude deprecated function
bool CACHE::prefetch_line(uint64_t /*deprecated*/, uint64_t /*deprecated*/, uint64_t pf_addr, bool fill_this_level, uint32_t prefetch_metadata)
{
  return prefetch_line(pf_addr, fill_this_level, prefetch_metadata);
}
// LCOV_EXCL_STOP

void CACHE::finish_packet(const response_type& packet)
{
  auto update_mshr_func = [data = packet.data, pf_metadata = packet.pf_metadata, cycle = current_cycle + (warmup ? 0 : FILL_LATENCY), this](auto mshr_val) {
    mshr_val.data = data;
    mshr_val.pf_metadata = pf_metadata;

    if constexpr (champsim::debug_print) {
      fmt::print("[{}_MSHR] finish_packet instr_id: {} address: {:#x} data: {:#x} type: {} current: {}\n", this->NAME, mshr_val.instr_id, mshr_val.address,
                 mshr_val.data, access_type_names.at(champsim::to_underlying(mshr_val.type)), cycle);
    }

    return champsim::waitable{mshr_val, cycle};
  };

  // check MSHR information
  auto mshr_entry = std::find_if(std::begin(MSHR), std::end(MSHR), [match = packet.address >> OFFSET_BITS, shamt = OFFSET_BITS](const auto& entry) {
    return (entry->address >> shamt) == match;
  });
  auto first_unreturned = std::find_if(MSHR.begin(), MSHR.end(), [](auto x) { return x.has_unknown_readiness(); });

  // sanity check
  if (mshr_entry == MSHR.end()) {
    fmt::print(stderr, "[{}_MSHR] {} cannot find a matching entry! address: {:#x} v_address: {:#x}\n", NAME, __func__, packet.address, packet.v_address);
    assert(0);
  }

  // MSHR holds the most updated information about this request
  *mshr_entry = mshr_entry->and_then(update_mshr_func);

  // Order this entry after previously-returned entries, but before non-returned
  // entries
  std::iter_swap(mshr_entry, first_unreturned);
}

void CACHE::finish_translation(const response_type& packet)
{
  auto matches_vpage = [page_num = packet.v_address >> LOG2_PAGE_SIZE](const auto& entry) {
    return (entry.v_address >> LOG2_PAGE_SIZE) == page_num;
  };
  auto mark_translated = [p_page = packet.data, this](auto& entry) {
    entry.address = champsim::splice_bits(p_page, entry.v_address, LOG2_PAGE_SIZE); // translated address
    entry.is_translated = true;                                                     // This entry is now translated

    if constexpr (champsim::debug_print) {
      fmt::print("[{}_TRANSLATE] finish_translation paddr: {:#x} vaddr: {:#x} cycle: {}\n", this->NAME, entry.address, entry.v_address, this->current_cycle);
    }
  };

  // Restart stashed translations
  auto finish_begin = std::find_if_not(std::begin(translation_stash), std::end(translation_stash), [](const auto& x) { return x.is_translated; });
  auto finish_end = std::stable_partition(finish_begin, std::end(translation_stash), matches_vpage);
  std::for_each(finish_begin, finish_end, mark_translated);

  // Find all packets that match the page of the returned packet
  for (auto& entry : inflight_tag_check) {
    if (matches_vpage(entry)) {
      mark_translated(entry);
    }
  }
}

void CACHE::issue_translation(tag_lookup_type& q_entry)
{
  if (!q_entry.translate_issued && !q_entry.is_translated) {
    request_type fwd_pkt;
    fwd_pkt.asid[0] = q_entry.asid[0];
    fwd_pkt.asid[1] = q_entry.asid[1];
    fwd_pkt.type = access_type::LOAD;
    fwd_pkt.cpu = q_entry.cpu;

    fwd_pkt.address = q_entry.address;
    fwd_pkt.v_address = q_entry.v_address;
    fwd_pkt.data = q_entry.data;
    fwd_pkt.instr_id = q_entry.instr_id;
    fwd_pkt.ip = q_entry.ip;

    fwd_pkt.instr_depend_on_me = q_entry.instr_depend_on_me;
    fwd_pkt.is_translated = true;

    q_entry.translate_issued = lower_translate->add_rq(fwd_pkt);
    if constexpr (champsim::debug_print) {
      if (q_entry.translate_issued) {
        fmt::print("[TRANSLATE] do_issue_translation instr_id: {} paddr: {:#x} vaddr: {:#x} cycle: {}\n", q_entry.instr_id, q_entry.address, q_entry.v_address,
                   access_type_names.at(champsim::to_underlying(q_entry.type)));
      }
    }
  }
}

std::size_t CACHE::get_mshr_occupancy() const { return std::size(MSHR); }

std::vector<std::size_t> CACHE::get_rq_occupancy() const
{
  std::vector<std::size_t> retval;
  std::transform(std::begin(upper_levels), std::end(upper_levels), std::back_inserter(retval), [](auto ulptr) { return ulptr->rq_occupancy(); });
  return retval;
}

std::vector<std::size_t> CACHE::get_wq_occupancy() const
{
  std::vector<std::size_t> retval;
  std::transform(std::begin(upper_levels), std::end(upper_levels), std::back_inserter(retval), [](auto ulptr) { return ulptr->wq_occupancy(); });
  return retval;
}

std::vector<std::size_t> CACHE::get_pq_occupancy() const
{
  std::vector<std::size_t> retval;
  std::transform(std::begin(upper_levels), std::end(upper_levels), std::back_inserter(retval), [](auto ulptr) { return ulptr->pq_occupancy(); });
  retval.push_back(std::size(internal_PQ));
  return retval;
}

// LCOV_EXCL_START exclude deprecated function
std::size_t CACHE::get_occupancy(uint8_t queue_type, uint64_t /*deprecated*/) const
{
  if (queue_type == 0) {
    return get_mshr_occupancy();
  }
  return 0;
}
// LCOV_EXCL_STOP

std::size_t CACHE::get_mshr_size() const { return MSHR_SIZE; }

std::vector<std::size_t> CACHE::get_rq_size() const
{
  std::vector<std::size_t> retval;
  std::transform(std::begin(upper_levels), std::end(upper_levels), std::back_inserter(retval), [](auto ulptr) { return ulptr->rq_size(); });
  return retval;
}

std::vector<std::size_t> CACHE::get_wq_size() const
{
  std::vector<std::size_t> retval;
  std::transform(std::begin(upper_levels), std::end(upper_levels), std::back_inserter(retval), [](auto ulptr) { return ulptr->wq_size(); });
  return retval;
}

std::vector<std::size_t> CACHE::get_pq_size() const
{
  std::vector<std::size_t> retval;
  std::transform(std::begin(upper_levels), std::end(upper_levels), std::back_inserter(retval), [](auto ulptr) { return ulptr->pq_size(); });
  retval.push_back(PQ_SIZE);
  return retval;
}

// LCOV_EXCL_START exclude deprecated function
std::size_t CACHE::get_size(uint8_t queue_type, uint64_t /*deprecated*/) const
{
  if (queue_type == 0) {
    return get_mshr_size();
  }
  return 0;
}
// LCOV_EXCL_STOP

namespace
{
double occupancy_ratio(std::size_t occ, std::size_t sz) { return std::ceil(occ) / std::ceil(sz); }

std::vector<double> occupancy_ratio_vec(std::vector<std::size_t> occ, std::vector<std::size_t> sz)
{
  std::vector<double> retval;
  std::transform(std::begin(occ), std::end(occ), std::begin(sz), std::back_inserter(retval), occupancy_ratio);
  return retval;
}
} // namespace

double CACHE::get_mshr_occupancy_ratio() const { return ::occupancy_ratio(get_mshr_occupancy(), get_mshr_size()); }

std::vector<double> CACHE::get_rq_occupancy_ratio() const { return ::occupancy_ratio_vec(get_rq_occupancy(), get_rq_size()); }

std::vector<double> CACHE::get_wq_occupancy_ratio() const { return ::occupancy_ratio_vec(get_wq_occupancy(), get_wq_size()); }

std::vector<double> CACHE::get_pq_occupancy_ratio() const { return ::occupancy_ratio_vec(get_pq_occupancy(), get_pq_size()); }

void CACHE::initialize()
{
  impl_prefetcher_initialize();
  impl_initialize_replacement();
}

void CACHE::begin_phase()
{
  stats_type new_roi_stats;
  stats_type new_sim_stats;

  new_roi_stats.name = NAME;
  new_sim_stats.name = NAME;

  roi_stats = new_roi_stats;
  sim_stats = new_sim_stats;

  for (auto* ul : upper_levels) {
    channel_type::stats_type ul_new_roi_stats;
    channel_type::stats_type ul_new_sim_stats;
    ul->roi_stats = ul_new_roi_stats;
    ul->sim_stats = ul_new_sim_stats;
  }
}

void CACHE::end_phase(unsigned finished_cpu)
{
  for (auto type : {access_type::LOAD, access_type::RFO, access_type::PREFETCH, access_type::WRITE, access_type::TRANSLATION}) {
    roi_stats.hits.at(champsim::to_underlying(type)).at(finished_cpu) = sim_stats.hits.at(champsim::to_underlying(type)).at(finished_cpu);
    roi_stats.misses.at(champsim::to_underlying(type)).at(finished_cpu) = sim_stats.misses.at(champsim::to_underlying(type)).at(finished_cpu);
  }

  roi_stats.pf_requested = sim_stats.pf_requested;
  roi_stats.pf_issued = sim_stats.pf_issued;
  roi_stats.pf_useful = sim_stats.pf_useful;
  roi_stats.pf_useless = sim_stats.pf_useless;
  roi_stats.pf_fill = sim_stats.pf_fill;

  auto total_miss = 0ULL;
  for (auto type : {access_type::LOAD, access_type::RFO, access_type::PREFETCH, access_type::WRITE, access_type::TRANSLATION}) {
    total_miss =
        std::accumulate(std::begin(roi_stats.hits.at(champsim::to_underlying(type))), std::end(roi_stats.hits.at(champsim::to_underlying(type))), total_miss);
  }
  roi_stats.avg_miss_latency = std::ceil(sim_stats.total_miss_latency) / std::ceil(total_miss);

  for (auto* ul : upper_levels) {
    ul->roi_stats.RQ_ACCESS = ul->sim_stats.RQ_ACCESS;
    ul->roi_stats.RQ_MERGED = ul->sim_stats.RQ_MERGED;
    ul->roi_stats.RQ_FULL = ul->sim_stats.RQ_FULL;
    ul->roi_stats.RQ_TO_CACHE = ul->sim_stats.RQ_TO_CACHE;

    ul->roi_stats.PQ_ACCESS = ul->sim_stats.PQ_ACCESS;
    ul->roi_stats.PQ_MERGED = ul->sim_stats.PQ_MERGED;
    ul->roi_stats.PQ_FULL = ul->sim_stats.PQ_FULL;
    ul->roi_stats.PQ_TO_CACHE = ul->sim_stats.PQ_TO_CACHE;

    ul->roi_stats.WQ_ACCESS = ul->sim_stats.WQ_ACCESS;
    ul->roi_stats.WQ_MERGED = ul->sim_stats.WQ_MERGED;
    ul->roi_stats.WQ_FULL = ul->sim_stats.WQ_FULL;
    ul->roi_stats.WQ_TO_CACHE = ul->sim_stats.WQ_TO_CACHE;
    ul->roi_stats.WQ_FORWARD = ul->sim_stats.WQ_FORWARD;
  }
}

template <typename T>
bool CACHE::should_activate_prefetcher(const T& pkt) const
{
  return ((1 << champsim::to_underlying(pkt.type)) & pref_activate_mask) && !pkt.prefetch_from_this;
}

// LCOV_EXCL_START Exclude the following function from LCOV
void CACHE::print_deadlock()
{
  if (!std::empty(MSHR)) {
    std::size_t j = 0;
    for (auto entry : MSHR) {
      fmt::print("[{}_MSHR] entry: {} instr_id: {} address: {:#x} v_addr: {:#x} type: {} ready: {}\n", NAME, j++, entry->instr_id, entry->address,
                 entry->v_address, access_type_names.at(champsim::to_underlying(entry->type)), entry.is_ready_at(current_cycle));
    }
  } else {
    fmt::print("{} MSHR empty\n", NAME);
  }

  if (!std::empty(inflight_tag_check)) {
    std::size_t j = 0;
    for (auto entry : inflight_tag_check) {
      fmt::print("[{}_tags] entry: {} instr_id: {} address: {:#x} v_addr: {:#x} is_translated: {} translate_issued: {} event_cycle: {}\n", NAME, j++,
                 entry.instr_id, entry.address, entry.v_address, entry.is_translated, entry.translate_issued, entry.event_cycle);
    }
  } else {
    fmt::print("{} inflight_tag_check empty\n", NAME);
  }

  if (!std::empty(translation_stash)) {
    std::size_t j = 0;
    for (auto entry : translation_stash) {
      fmt::print("[{}_translation] entry: {} instr_id: {} address: {:#x} v_addr: {:#x} is_translated: {} translate_issued: {} event_cycle: {}\n", NAME, j++,
                 entry.instr_id, entry.address, entry.v_address, entry.is_translated, entry.translate_issued, entry.event_cycle);
    }
  } else {
    fmt::print("{} translation_stash empty\n", NAME);
  }

  for (auto* ul : upper_levels) {
    if (!std::empty(ul->RQ)) {
      for (const auto& entry : ul->RQ) {
        fmt::print("[{}_RQ] instr_id: {} address: {:#x} v_addr: {:#x} type: {} translated: {}\n", NAME, entry.instr_id, entry.address, entry.v_address,
                   access_type_names.at(champsim::to_underlying(entry.type)), entry.is_translated);
      }
    } else {
      fmt::print("{} RQ empty\n", NAME);
    }

    if (!std::empty(ul->WQ)) {
      for (const auto& entry : ul->WQ) {
        fmt::print("[{}_WQ] instr_id: {} address: {:#x} v_addr: {:#x} type: {} translated: {}\n", NAME, entry.instr_id, entry.address, entry.v_address,
                   access_type_names.at(champsim::to_underlying(entry.type)), entry.is_translated);
      }
    } else {
      fmt::print("{} WQ empty\n", NAME);
    }

    if (!std::empty(ul->PQ)) {
      for (const auto& entry : ul->PQ) {
        fmt::print("[{}_PQ] instr_id: {} address: {:#x} v_addr: {:#x} type: {} translated: {}\n", NAME, entry.instr_id, entry.address, entry.v_address,
                   access_type_names.at(champsim::to_underlying(entry.type)), entry.is_translated);
      }
    } else {
      fmt::print("{} PQ empty\n", NAME);
    }
  }
}
// LCOV_EXCL_STOP<|MERGE_RESOLUTION|>--- conflicted
+++ resolved
@@ -58,19 +58,12 @@
   mshr_type retval{(successor.type == access_type::PREFETCH) ? predecessor : successor};
   retval.instr_depend_on_me = merged_instr;
   retval.to_return = merged_return;
-<<<<<<< HEAD
-=======
   retval.data = predecessor.data;
->>>>>>> ea5d6902
 
   return retval;
 }
 
-<<<<<<< HEAD
 CACHE::BLOCK::BLOCK(const mshr_type& mshr)
-=======
-CACHE::BLOCK::BLOCK(mshr_type mshr)
->>>>>>> ea5d6902
     : valid(true), prefetch(mshr.prefetch_from_this), dirty(mshr.type == access_type::WRITE), address(mshr.address), v_address(mshr.v_address), data(mshr.data)
 {
 }
@@ -105,34 +98,8 @@
                access_type_names.at(champsim::to_underlying(fill_mshr.type)), fill_mshr.pf_metadata, fill_mshr.cycle_enqueued, current_cycle);
   }
 
-<<<<<<< HEAD
   if (way != set_end && way->valid && way->dirty) {
     request_type writeback_packet;
-=======
-  bool success = true;
-  auto metadata_thru = fill_mshr.pf_metadata;
-  auto pkt_address = (virtual_prefetch ? fill_mshr.v_address : fill_mshr.address) & ~champsim::bitmask(match_offset_bits ? 0 : OFFSET_BITS);
-  if (way != set_end) {
-    if (way->valid && way->dirty) {
-      request_type writeback_packet;
-
-      writeback_packet.cpu = fill_mshr.cpu;
-      writeback_packet.address = way->address;
-      writeback_packet.data = way->data;
-      writeback_packet.instr_id = fill_mshr.instr_id;
-      writeback_packet.ip = 0;
-      writeback_packet.type = access_type::WRITE;
-      writeback_packet.pf_metadata = way->pf_metadata;
-      writeback_packet.response_requested = false;
-
-      if constexpr (champsim::debug_print) {
-        fmt::print("[{}] {} evict address: {:#x} v_address: {:#x} prefetch_metadata: {}\n", NAME,
-            __func__, writeback_packet.address, writeback_packet.v_address, fill_mshr.pf_metadata);
-      }
-
-      success = lower_level->add_wq(writeback_packet);
-    }
->>>>>>> ea5d6902
 
     writeback_packet.cpu = fill_mshr.cpu;
     writeback_packet.address = way->address;
@@ -143,6 +110,11 @@
     writeback_packet.pf_metadata = way->pf_metadata;
     writeback_packet.response_requested = false;
 
+    if constexpr (champsim::debug_print) {
+      fmt::print("[{}] {} evict address: {:#x} v_address: {:#x} prefetch_metadata: {}\n", NAME,
+          __func__, writeback_packet.address, writeback_packet.v_address, fill_mshr.pf_metadata);
+    }
+
     auto success = lower_level->add_wq(writeback_packet);
     if (!success) {
       return false;
@@ -195,13 +167,8 @@
   const auto useful_prefetch = (hit && way->prefetch && !handle_pkt.prefetch_from_this);
 
   if constexpr (champsim::debug_print) {
-<<<<<<< HEAD
-    fmt::print("[{}] {} instr_id: {} address: {:#x} v_address: {:#x} set: {} way: {} ({}) type: {} cycle: {}\n", NAME, __func__, handle_pkt.instr_id,
-               handle_pkt.address, handle_pkt.v_address, get_set_index(handle_pkt.address), std::distance(set_begin, way), hit ? "HIT" : "MISS",
-=======
     fmt::print("[{}] {} instr_id: {} address: {:#x} v_address: {:#x} data: {:#x} set: {} way: {} ({}) type: {} cycle: {}\n", NAME, __func__, handle_pkt.instr_id,
                handle_pkt.address, handle_pkt.v_address, handle_pkt.data, get_set_index(handle_pkt.address), std::distance(set_begin, way), hit ? "HIT" : "MISS",
->>>>>>> ea5d6902
                access_type_names.at(champsim::to_underlying(handle_pkt.type)), current_cycle);
   }
 
@@ -283,24 +250,14 @@
 
   if (mshr_entry != MSHR.end()) // miss already inflight
   {
-<<<<<<< HEAD
     if (mshr_entry->value().type == access_type::PREFETCH && handle_pkt.type != access_type::PREFETCH) {
-=======
-    if (mshr_entry->type == access_type::PREFETCH && handle_pkt.type != access_type::PREFETCH) {
->>>>>>> ea5d6902
       // Mark the prefetch as useful
       if (mshr_entry->value().prefetch_from_this) {
         ++sim_stats.pf_useful;
-<<<<<<< HEAD
       }
     }
 
     *mshr_entry = mshr_entry->map([to_allocate = mshr_pkt.first](auto mshr_val) { return mshr_type::merge(mshr_val, to_allocate); });
-=======
-    }
-
-    *mshr_entry = mshr_type::merge(*mshr_entry, to_allocate);
->>>>>>> ea5d6902
   } else {
     if (mshr_full) { // not enough MSHR resource
       if constexpr (champsim::debug_print) {
@@ -322,14 +279,8 @@
     }
 
     // Allocate an MSHR
-<<<<<<< HEAD
     if (mshr_pkt.second.response_requested) {
       MSHR.emplace_back(std::move(mshr_pkt.first));
-=======
-    if (fwd_pkt.response_requested) {
-      MSHR.push_back(to_allocate);
-      MSHR.back().pf_metadata = fwd_pkt.pf_metadata;
->>>>>>> ea5d6902
     }
   }
 
