#include <cstdio>
#include <deque>
#include <memory>
#include <string>
#include <variant>

#ifdef __GNUG__
#include <ext/stdio_filebuf.h>
#endif

namespace detail
{
    void pclose_file(FILE* f);
}

#include "instruction.h"

class tracereader
{
<<<<<<< HEAD
    public:
        tracereader(uint8_t cpu, std::string _ts) : trace_string(_ts), cpu(cpu)  { }

    protected:
        std::string trace_string;
        static FILE* get_fptr(std::string fname);

        std::unique_ptr<FILE, decltype(&detail::pclose_file)> fp{get_fptr(trace_string), &detail::pclose_file};
#ifdef __GNUG__
        __gnu_cxx::stdio_filebuf<char> filebuf{fp.get(), std::ios::in};
#endif

        uint8_t cpu;
        bool eof_ = false;

        constexpr static std::size_t buffer_size = 128;
        constexpr static std::size_t refresh_thresh = 1;
        std::deque<ooo_model_instr> instr_buffer;

        template<typename T>
        void refresh_buffer();

        template <typename T>
        ooo_model_instr impl_get();
};

template <typename T>
class bulk_tracereader : public tracereader
{
    public:
        using tracereader::tracereader;
        friend class get_instr;
        friend class get_eof;
        friend class get_trace_string;
};

using supported_tracereader = std::variant<bulk_tracereader<input_instr>, bulk_tracereader<cloudsuite_instr>>;

struct get_instr
{
    ooo_model_instr operator()(bulk_tracereader<input_instr> &tr);
    ooo_model_instr operator()(bulk_tracereader<cloudsuite_instr> &tr);
};

struct get_eof
{
    bool operator()(const bulk_tracereader<input_instr> &tr);
    bool operator()(const bulk_tracereader<cloudsuite_instr> &tr);
};

struct get_trace_string
{
    std::string operator()(const bulk_tracereader<input_instr> &tr);
    std::string operator()(const bulk_tracereader<cloudsuite_instr> &tr);
};

supported_tracereader get_tracereader(std::string fname, uint8_t cpu, bool is_cloudsuite);
=======
protected:
  FILE* trace_file = NULL;
  uint8_t cpu;
  std::string cmd_fmtstr;
  std::string decomp_program;
  std::string trace_string;

public:
  tracereader(const tracereader& other) = delete;
  tracereader(uint8_t cpu, std::string _ts);
  ~tracereader();
  void open(std::string trace_string);
  void close();

  template <typename T>
  ooo_model_instr read_single_instr();

  virtual ooo_model_instr get() = 0;
};

tracereader* get_tracereader(std::string fname, uint8_t cpu, bool is_cloudsuite);
>>>>>>> bd6ee75c
<|MERGE_RESOLUTION|>--- conflicted
+++ resolved
@@ -17,7 +17,6 @@
 
 class tracereader
 {
-<<<<<<< HEAD
     public:
         tracereader(uint8_t cpu, std::string _ts) : trace_string(_ts), cpu(cpu)  { }
 
@@ -75,26 +74,3 @@
 };
 
 supported_tracereader get_tracereader(std::string fname, uint8_t cpu, bool is_cloudsuite);
-=======
-protected:
-  FILE* trace_file = NULL;
-  uint8_t cpu;
-  std::string cmd_fmtstr;
-  std::string decomp_program;
-  std::string trace_string;
-
-public:
-  tracereader(const tracereader& other) = delete;
-  tracereader(uint8_t cpu, std::string _ts);
-  ~tracereader();
-  void open(std::string trace_string);
-  void close();
-
-  template <typename T>
-  ooo_model_instr read_single_instr();
-
-  virtual ooo_model_instr get() = 0;
-};
-
-tracereader* get_tracereader(std::string fname, uint8_t cpu, bool is_cloudsuite);
->>>>>>> bd6ee75c
