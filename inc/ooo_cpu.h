#ifndef OOO_CPU_H
#define OOO_CPU_H

#include <array>
#include <bitset>
#include <deque>
#include <functional>
#include <limits>
#include <optional>
#include <queue>
#include <vector>

#include "champsim.h"
#include "champsim_constants.h"
#include "instruction.h"
#include "memory_class.h"
#include "operable.h"
#include "util.h"

enum STATUS { INFLIGHT = 1, COMPLETED = 2 };

class CacheBus : public MemoryRequestProducer
{
  uint32_t cpu;

public:
  std::deque<PACKET> PROCESSED;
  CacheBus(uint32_t cpu, MemoryRequestConsumer* ll) : MemoryRequestProducer(ll), cpu(cpu) {}
  bool issue_read(PACKET packet);
  bool issue_write(PACKET packet);
  void return_data(const PACKET& packet) override final;
};

struct cpu_stats {
  std::string name;
  uint64_t begin_instrs = 0, begin_cycles = 0;
  uint64_t end_instrs = 0, end_cycles = 0;
  uint64_t total_rob_occupancy_at_branch_mispredict = 0;

  std::array<uint64_t, 8> total_branch_types = {};
  std::array<uint64_t, 8> branch_type_misses = {};

  uint64_t instrs() const { return end_instrs - begin_instrs; }
  uint64_t cycles() const { return end_cycles - begin_cycles; }
};

struct LSQ_ENTRY {
  uint64_t instr_id = 0;
  uint64_t virtual_address = 0;
  uint64_t ip = 0;
  uint64_t event_cycle = 0;

  uint8_t asid[2] = {std::numeric_limits<uint8_t>::max(), std::numeric_limits<uint8_t>::max()};
  bool fetch_issued = false;

  uint64_t producer_id = std::numeric_limits<uint64_t>::max();
  std::vector<std::reference_wrapper<std::optional<LSQ_ENTRY>>> lq_depend_on_me;

  void finish(std::deque<ooo_model_instr>::iterator begin, std::deque<ooo_model_instr>::iterator end);
};

// cpu
class O3_CPU : public champsim::operable
{
public:
  uint32_t cpu = 0;

  // cycle
  uint64_t begin_phase_cycle = 0;
  uint64_t begin_phase_instr = 0;
  uint64_t finish_phase_cycle = 0;
  uint64_t finish_phase_instr = 0;
  uint64_t last_heartbeat_cycle = 0;
  uint64_t last_heartbeat_instr = 0;
  uint64_t next_print_instruction = STAT_PRINTING_PERIOD;

  // instruction
  uint64_t instr_unique_id = 0;
  uint64_t instrs_to_read_this_cycle = 0;
  uint64_t instrs_to_fetch_this_cycle = 0;
  uint64_t num_retired = 0;

  bool show_heartbeat = true;

  using stats_type = cpu_stats;

  std::vector<stats_type> roi_stats, sim_stats;

  // instruction buffer
  champsim::simple_lru_table<bool> DIB; //<bool> used here as placeholder. Data is not actually used.

  // reorder buffer, load/store queue, register file
  std::deque<ooo_model_instr> IFETCH_BUFFER;
  std::deque<ooo_model_instr> DISPATCH_BUFFER;
  std::deque<ooo_model_instr> DECODE_BUFFER;
  std::deque<ooo_model_instr> ROB;

  std::vector<std::optional<LSQ_ENTRY>> LQ;
  std::deque<LSQ_ENTRY> SQ;

  std::array<std::vector<std::reference_wrapper<ooo_model_instr>>, std::numeric_limits<uint8_t>::max() + 1> reg_producers;

  // Constants
  const std::size_t IFETCH_BUFFER_SIZE, DISPATCH_BUFFER_SIZE, DECODE_BUFFER_SIZE, ROB_SIZE, SQ_SIZE;
  const unsigned FETCH_WIDTH, DECODE_WIDTH, DISPATCH_WIDTH, SCHEDULER_SIZE, EXEC_WIDTH, LQ_WIDTH, SQ_WIDTH, RETIRE_WIDTH;
  const unsigned BRANCH_MISPREDICT_PENALTY, DISPATCH_LATENCY, DECODE_LATENCY, SCHEDULING_LATENCY, EXEC_LATENCY;
  const unsigned L1I_BANDWIDTH, L1D_BANDWIDTH;

  // branch
  uint8_t fetch_stall = 0;
  uint64_t fetch_resume_cycle = 0;

  const std::size_t IN_QUEUE_SIZE = 2 * FETCH_WIDTH;
  std::deque<ooo_model_instr> input_queue;

  CacheBus L1I_bus, L1D_bus;

<<<<<<< HEAD
  void initialize() override;
  void operate() override;
  void begin_phase() override;
  void end_phase(unsigned cpu) override;
=======
  void initialize() override final;
  void operate() override final;
  void begin_phase() override final;
  void end_phase(unsigned cpu) override final;
  void print_roi_stats() override final;
  void print_phase_stats() override final;
>>>>>>> 0d73c75c

  void initialize_instruction();
  void check_dib();
  void translate_fetch();
  void fetch_instruction();
  void promote_to_decode();
  void decode_instruction();
  void dispatch_instruction();
  void schedule_instruction();
  void execute_instruction();
  void schedule_memory_instruction();
  void operate_lsq();
  void complete_inflight_instruction();
  void handle_memory_return();
  void retire_rob();

  void do_init_instruction(ooo_model_instr& instr);
  void do_check_dib(ooo_model_instr& instr);
  bool do_fetch_instruction(std::deque<ooo_model_instr>::iterator begin, std::deque<ooo_model_instr>::iterator end);
  void do_dib_update(const ooo_model_instr& instr);
  void do_scheduling(ooo_model_instr& instr);
  void do_execution(ooo_model_instr& rob_it);
  void do_memory_scheduling(ooo_model_instr& instr);
  void do_complete_execution(ooo_model_instr& instr);
  void do_sq_forward_to_lq(LSQ_ENTRY& sq_entry, LSQ_ENTRY& lq_entry);

  void do_finish_store(LSQ_ENTRY& sq_entry);
  bool do_complete_store(const LSQ_ENTRY& sq_entry);
  bool execute_load(const LSQ_ENTRY& lq_entry);

  uint64_t roi_instr() const { return roi_stats.back().instrs(); }
  uint64_t roi_cycle() const { return roi_stats.back().cycles(); }
  uint64_t sim_instr() const { return num_retired - begin_phase_instr; }
  uint64_t sim_cycle() const { return current_cycle - sim_stats.back().begin_cycles; }

  void print_deadlock() override final;

#include "ooo_cpu_modules.inc"

  const std::bitset<NUM_BRANCH_MODULES> bpred_type;
  const std::bitset<NUM_BTB_MODULES> btb_type;

  O3_CPU(uint32_t cpu, double freq_scale, champsim::simple_lru_table<bool>&& dib, std::size_t ifetch_buffer_size, std::size_t decode_buffer_size,
         std::size_t dispatch_buffer_size, std::size_t rob_size, std::size_t lq_size, std::size_t sq_size, unsigned fetch_width, unsigned decode_width,
         unsigned dispatch_width, unsigned schedule_width, unsigned execute_width, unsigned lq_width, unsigned sq_width, unsigned retire_width,
         unsigned mispredict_penalty, unsigned decode_latency, unsigned dispatch_latency, unsigned schedule_latency, unsigned execute_latency,
         MemoryRequestConsumer* l1i, unsigned l1i_bw, MemoryRequestConsumer* l1d, unsigned l1d_bw, std::bitset<NUM_BRANCH_MODULES> bpred_type,
         std::bitset<NUM_BTB_MODULES> btb_type)
      : champsim::operable(freq_scale), cpu(cpu), DIB{std::move(dib)}, LQ(lq_size), IFETCH_BUFFER_SIZE(ifetch_buffer_size),
        DISPATCH_BUFFER_SIZE(dispatch_buffer_size), DECODE_BUFFER_SIZE(decode_buffer_size), ROB_SIZE(rob_size), SQ_SIZE(sq_size), FETCH_WIDTH(fetch_width),
        DECODE_WIDTH(decode_width), DISPATCH_WIDTH(dispatch_width), SCHEDULER_SIZE(schedule_width), EXEC_WIDTH(execute_width), LQ_WIDTH(lq_width),
        SQ_WIDTH(sq_width), RETIRE_WIDTH(retire_width), BRANCH_MISPREDICT_PENALTY(mispredict_penalty), DISPATCH_LATENCY(dispatch_latency),
        DECODE_LATENCY(decode_latency), SCHEDULING_LATENCY(schedule_latency), EXEC_LATENCY(execute_latency), L1I_BANDWIDTH(l1i_bw), L1D_BANDWIDTH(l1d_bw),
        L1I_bus(cpu, l1i), L1D_bus(cpu, l1d), bpred_type(bpred_type), btb_type(btb_type)
  {
  }
};

#endif<|MERGE_RESOLUTION|>--- conflicted
+++ resolved
@@ -115,19 +115,10 @@
 
   CacheBus L1I_bus, L1D_bus;
 
-<<<<<<< HEAD
-  void initialize() override;
-  void operate() override;
-  void begin_phase() override;
-  void end_phase(unsigned cpu) override;
-=======
   void initialize() override final;
   void operate() override final;
   void begin_phase() override final;
   void end_phase(unsigned cpu) override final;
-  void print_roi_stats() override final;
-  void print_phase_stats() override final;
->>>>>>> 0d73c75c
 
   void initialize_instruction();
   void check_dib();
