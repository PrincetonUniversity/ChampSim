--- conflicted
+++ resolved
@@ -1,14 +1,10 @@
 #ifndef OOO_CPU_H
 #define OOO_CPU_H
 
-<<<<<<< HEAD
-#include <array> #include <functional>
-=======
 #include <array>
 #include <deque>
 #include <functional>
 #include <limits>
->>>>>>> 0679ef50
 #include <queue>
 #include <vector>
 
@@ -56,29 +52,13 @@
 
   // instruction
   uint64_t instr_unique_id = 0;
-<<<<<<< HEAD
-  uint64_t completed_executions = 0;
   uint64_t instrs_to_read_this_cycle = 0;
   uint64_t instrs_to_fetch_this_cycle = 0;
   uint64_t num_retired = 0;
-  uint32_t inflight_reg_executions = 0;
-  uint32_t inflight_mem_executions = 0;
 
     using stats_type = branch_stats;
 
     std::vector<stats_type> roi_stats, sim_stats;
-=======
-  uint64_t begin_sim_cycle = 0;
-  uint64_t begin_sim_instr = 0;
-  uint64_t last_sim_cycle = 0;
-  uint64_t last_sim_instr = 0;
-  uint64_t finish_sim_cycle = 0;
-  uint64_t finish_sim_instr = 0;
-  uint64_t instrs_to_read_this_cycle = 0;
-  uint64_t instrs_to_fetch_this_cycle = 0;
-  uint64_t next_print_instruction = STAT_PRINTING_PERIOD;
-  uint64_t num_retired = 0;
->>>>>>> 0679ef50
 
   struct dib_entry_t {
     bool valid = false;
@@ -103,34 +83,15 @@
 
   // Constants
   const unsigned FETCH_WIDTH, DECODE_WIDTH, DISPATCH_WIDTH, SCHEDULER_SIZE, EXEC_WIDTH, LQ_WIDTH, SQ_WIDTH, RETIRE_WIDTH;
-<<<<<<< HEAD
-  const unsigned BRANCH_MISPREDICT_PENALTY, SCHEDULING_LATENCY, EXEC_LATENCY;
-
-  std::queue<uint64_t> STA; // this structure is required to properly handle store instructions
-
-  std::queue<champsim::circular_buffer<ooo_model_instr>::iterator> ready_to_execute; // Ready-To-Execute
-  std::queue<std::vector<LSQ_ENTRY>::iterator> RTL0, RTL1; // Ready-To-Load
-  std::queue<std::vector<LSQ_ENTRY>::iterator> RTS0, RTS1; // Ready-To-Store
-=======
   const unsigned BRANCH_MISPREDICT_PENALTY, DISPATCH_LATENCY, SCHEDULING_LATENCY, EXEC_LATENCY;
 
   std::deque<uint64_t> STA; // this structure is required to properly handle store instructions
 
   std::queue<champsim::circular_buffer<ooo_model_instr>::iterator> ready_to_execute; // Ready-To-Execute
->>>>>>> 0679ef50
 
   // branch
   uint8_t  fetch_stall = 0;
   uint64_t fetch_resume_cycle = 0;
-<<<<<<< HEAD
-=======
-  uint64_t num_branch = 0;
-  uint64_t branch_mispredictions = 0;
-  uint64_t total_rob_occupancy_at_branch_mispredict;
-
-  uint64_t total_branch_types[8] = {};
-  uint64_t branch_type_misses[8] = {};
->>>>>>> 0679ef50
 
   CacheBus ITLB_bus, DTLB_bus, L1I_bus, L1D_bus;
 
@@ -140,10 +101,7 @@
   void print_roi_stats() override;
   void print_phase_stats() override;
 
-<<<<<<< HEAD
   void initialize_core();
-=======
->>>>>>> 0679ef50
   void init_instruction(ooo_model_instr instr);
   void check_dib();
   void translate_fetch();
@@ -170,28 +128,15 @@
   void do_complete_execution(champsim::circular_buffer<ooo_model_instr>::iterator rob_it);
   void do_sq_forward_to_lq(LSQ_ENTRY& sq_entry, LSQ_ENTRY& lq_entry);
 
-<<<<<<< HEAD
-  void add_load_queue(champsim::circular_buffer<ooo_model_instr>::iterator rob_index, uint32_t data_index);
-  void add_store_queue(champsim::circular_buffer<ooo_model_instr>::iterator rob_index, uint32_t data_index);
   void execute_store(std::vector<LSQ_ENTRY>::iterator sq_it);
-  int execute_load(std::vector<LSQ_ENTRY>::iterator lq_it);
-  int do_translate_store(std::vector<LSQ_ENTRY>::iterator sq_it);
-  int do_translate_load(std::vector<LSQ_ENTRY>::iterator sq_it);
+  bool execute_load(std::vector<LSQ_ENTRY>::iterator lq_it);
+  bool do_translate_store(std::vector<LSQ_ENTRY>::iterator sq_it);
+  bool do_translate_load(std::vector<LSQ_ENTRY>::iterator sq_it);
 
   uint64_t roi_instr() const { return finish_phase_instr - begin_phase_instr; }
   uint64_t roi_cycle() const { return finish_phase_cycle - begin_phase_cycle; }
   uint64_t sim_instr() const { return num_retired - begin_phase_instr; }
   uint64_t sim_cycle() const { return current_cycle - begin_phase_cycle; }
-=======
-  void initialize_core();
-  void execute_store(std::vector<LSQ_ENTRY>::iterator sq_it);
-  bool execute_load(std::vector<LSQ_ENTRY>::iterator lq_it);
-  bool do_translate_store(std::vector<LSQ_ENTRY>::iterator sq_it);
-  bool do_translate_load(std::vector<LSQ_ENTRY>::iterator sq_it);
-  void complete_inflight_instruction();
-  void handle_memory_return();
-  void retire_rob();
->>>>>>> 0679ef50
 
   void print_deadlock() override;
 
