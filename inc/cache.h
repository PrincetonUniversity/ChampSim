--- conflicted
+++ resolved
@@ -28,11 +28,8 @@
     const bool prefetch_as_load;
     const bool match_offset_bits;
     const bool virtual_prefetch;
-<<<<<<< HEAD
     bool ever_seen_data = false;
-=======
     const unsigned pref_activate_mask = (1 << static_cast<int>(LOAD)) | (1 << static_cast<int>(PREFETCH));
->>>>>>> ccf6b1ef
 
     // prefetch stats
     uint64_t pf_requested = 0,
@@ -71,18 +68,6 @@
              WQ_TO_CACHE = 0;
 
     uint64_t total_miss_latency = 0;
-<<<<<<< HEAD
-=======
-    
-    // constructor
-  CACHE(std::string v1, double freq_scale, uint32_t v2, int v3, uint32_t v5, uint32_t v6, uint32_t v7, uint32_t v8,
-            uint32_t hit_lat, uint32_t fill_lat, uint32_t max_read, uint32_t max_write, bool pref_load, bool va_pref, unsigned pref_act_mask, MemoryRequestConsumer *ll)
-        : champsim::operable(freq_scale), MemoryRequestProducer(ll), NAME(v1), NUM_SET(v2), NUM_WAY(v3), WQ_SIZE(v5), RQ_SIZE(v6), PQ_SIZE(v7), MSHR_SIZE(v8),
-        HIT_LATENCY(hit_lat), FILL_LATENCY(fill_lat), MAX_READ(max_read), MAX_WRITE(max_write), prefetch_as_load(pref_load), virtual_prefetch(va_pref),
-        pref_activate_mask(pref_act_mask)
-    {
-    }
->>>>>>> ccf6b1ef
 
     // functions
     int  add_rq(PACKET *packet),
@@ -116,24 +101,9 @@
     bool readlike_miss(PACKET &handle_pkt);
     bool filllike_miss(std::size_t set, std::size_t way, PACKET &handle_pkt);
 
-<<<<<<< HEAD
-#include "cache_modules.inc"
-=======
     bool should_activate_prefetcher(int type);
 
-    void prefetcher_operate    (uint64_t v_addr, uint64_t addr, uint64_t ip, uint8_t cache_hit, uint8_t type),
-         (*l1i_prefetcher_cache_operate)(uint32_t, uint64_t, uint8_t, uint8_t),
-         l1d_prefetcher_operate(uint64_t addr, uint64_t ip, uint8_t cache_hit, uint8_t type);
-
-    uint32_t l2c_prefetcher_operate(uint64_t addr, uint64_t ip, uint8_t cache_hit, uint8_t type, uint32_t metadata_in),
-         llc_prefetcher_operate(uint64_t addr, uint64_t ip, uint8_t cache_hit, uint8_t type, uint32_t metadata_in);
-
-    void (*l1i_prefetcher_cache_fill)(uint32_t, uint64_t, uint32_t, uint32_t, uint8_t, uint64_t);
-    void prefetcher_cache_fill(uint64_t v_addr, uint64_t addr, uint32_t set, uint32_t way, uint8_t prefetch, uint64_t evicted_addr),
-             l1d_prefetcher_cache_fill(uint64_t addr, uint32_t set, uint32_t way, uint8_t prefetch, uint64_t evicted_addr, uint32_t metadata_in);
-    uint32_t l2c_prefetcher_cache_fill(uint64_t addr, uint32_t set, uint32_t way, uint8_t prefetch, uint64_t evicted_addr, uint32_t metadata_in),
-             llc_prefetcher_cache_fill(uint64_t addr, uint32_t set, uint32_t way, uint8_t prefetch, uint64_t evicted_addr, uint32_t metadata_in);
->>>>>>> ccf6b1ef
+#include "cache_modules.inc"
 
     const repl_t repl_type;
     const pref_t pref_type;
@@ -141,13 +111,13 @@
     // constructor
     CACHE(std::string v1, double freq_scale, unsigned fill_level, uint32_t v2, int v3, uint32_t v5, uint32_t v6, uint32_t v7, uint32_t v8,
             uint32_t hit_lat, uint32_t fill_lat, uint32_t max_read, uint32_t max_write, std::size_t offset_bits,
-            bool pref_load, bool wq_full_addr, bool va_pref,
+            bool pref_load, bool wq_full_addr, bool va_pref, unsigned pref_act_mask,
             MemoryRequestConsumer *ll,
             pref_t pref, repl_t repl)
         : champsim::operable(freq_scale), MemoryRequestConsumer(fill_level), MemoryRequestProducer(ll),
         NAME(v1), NUM_SET(v2), NUM_WAY(v3), WQ_SIZE(v5), RQ_SIZE(v6), PQ_SIZE(v7), MSHR_SIZE(v8),
         HIT_LATENCY(hit_lat), FILL_LATENCY(fill_lat), OFFSET_BITS(offset_bits), MAX_READ(max_read), MAX_WRITE(max_write),
-        prefetch_as_load(pref_load), match_offset_bits(wq_full_addr), virtual_prefetch(va_pref),
+        prefetch_as_load(pref_load), match_offset_bits(wq_full_addr), virtual_prefetch(va_pref), pref_activate_mask(pref_act_mask),
         repl_type(repl), pref_type(pref)
     {
     }
