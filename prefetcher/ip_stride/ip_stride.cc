--- conflicted
+++ resolved
@@ -1,45 +1,3 @@
-<<<<<<< HEAD
-//
-// From Data Prefetching Championship Simulator 2
-// Seth Pugsley, seth.h.pugsley@intel.com
-//
-
-/*
-
-  This file describes an Instruction Pointer-based (Program Counter-based)
-  stride prefetcher. The prefetcher detects stride patterns coming from the same
-  IP, and then prefetches additional cache lines.
-
-  Prefetches are issued into the L2 or LLC depending on L2 MSHR occupancy.
-
- */
-
-#include "cache.h"
-
-#define IP_TRACKER_COUNT 1024
-#define PREFETCH_DEGREE 3
-
-class IP_TRACKER {
-public:
-  // the IP we're tracking
-  uint64_t ip;
-
-  // the last address accessed by this IP
-  uint64_t last_cl_addr;
-
-  // the stride between the last two addresses accessed by this IP
-  int64_t last_stride;
-
-  // use LRU to evict old IP trackers
-  uint32_t lru;
-
-  IP_TRACKER() {
-    ip = 0;
-    last_cl_addr = 0;
-    last_stride = 0;
-    lru = 0;
-  };
-=======
 #include <algorithm>
 #include <array>
 #include <map>
@@ -61,7 +19,6 @@
     uint64_t address = 0;
     int64_t  stride  = 0;
     int      degree  = 0; // degree remaining
->>>>>>> cfe93cc2
 };
 
 constexpr std::size_t TRACKER_SETS = 256;
@@ -69,103 +26,6 @@
 std::map<CACHE*, lookahead_entry> lookahead;
 std::map<CACHE*, std::array<tracker_entry, TRACKER_SETS*TRACKER_WAYS>> trackers;
 
-<<<<<<< HEAD
-void CACHE::prefetcher_initialize() {
-  std::cout << NAME << " IP-based stride prefetcher" << std::endl;
-  for (int i = 0; i < IP_TRACKER_COUNT; i++)
-    trackers[i].lru = i;
-}
-
-uint32_t CACHE::prefetcher_cache_operate(uint64_t addr, uint64_t ip,
-                                         uint8_t cache_hit, uint8_t type,
-                                         uint32_t metadata_in) {
-  // check for a tracker hit
-  uint64_t cl_addr = addr >> LOG2_BLOCK_SIZE;
-
-  int index = -1;
-  for (index = 0; index < IP_TRACKER_COUNT; index++) {
-    if (trackers[index].ip == ip)
-      break;
-  }
-
-  // this is a new IP that doesn't have a tracker yet, so allocate one
-  if (index == IP_TRACKER_COUNT) {
-
-    for (index = 0; index < IP_TRACKER_COUNT; index++) {
-      if (trackers[index].lru == (IP_TRACKER_COUNT - 1))
-        break;
-    }
-
-    trackers[index].ip = ip;
-    trackers[index].last_cl_addr = cl_addr;
-    trackers[index].last_stride = 0;
-
-    // cout << "[IP_STRIDE] MISS index: " << index << " lru: " <<
-    // trackers[index].lru << " ip: " << hex << ip << " cl_addr: " << cl_addr <<
-    // dec << endl;
-
-    for (int i = 0; i < IP_TRACKER_COUNT; i++) {
-      if (trackers[i].lru < trackers[index].lru)
-        trackers[i].lru++;
-    }
-    trackers[index].lru = 0;
-
-    return metadata_in;
-  }
-
-  // sanity check
-  // at this point we should know a matching tracker index
-  if (index == -1)
-    assert(0);
-
-  // calculate the stride between the current address and the last address
-  // this bit appears overly complicated because we're calculating
-  // differences between unsigned address variables
-  int64_t stride = 0;
-  if (cl_addr > trackers[index].last_cl_addr)
-    stride = cl_addr - trackers[index].last_cl_addr;
-  else {
-    stride = trackers[index].last_cl_addr - cl_addr;
-    stride *= -1;
-  }
-
-  // cout << "[IP_STRIDE] HIT  index: " << index << " lru: " <<
-  // trackers[index].lru << " ip: " << hex << ip << " cl_addr: " << cl_addr <<
-  // dec << " stride: " << stride << endl;
-
-  // don't do anything if we somehow saw the same address twice in a row
-  if (stride == 0)
-    return metadata_in;
-
-  // only do any prefetching if there's a pattern of seeing the same
-  // stride more than once
-  if (stride == trackers[index].last_stride) {
-
-    // do some prefetching
-    for (int i = 0; i < PREFETCH_DEGREE; i++) {
-      uint64_t pf_address = (cl_addr + (stride * (i + 1))) << LOG2_BLOCK_SIZE;
-
-      // only issue a prefetch if the prefetch address is in the same 4 KB page
-      // as the current demand access address
-      if ((pf_address >> LOG2_PAGE_SIZE) != (addr >> LOG2_PAGE_SIZE))
-        break;
-
-      // check the MSHR occupancy to decide if we're going to prefetch to the L2
-      // or LLC
-      prefetch_line(ip, addr, pf_address,
-                    (get_occupancy(0, 0) < (get_size(0, 0) >> 1)), 0);
-    }
-  }
-
-  trackers[index].last_cl_addr = cl_addr;
-  trackers[index].last_stride = stride;
-
-  for (int i = 0; i < IP_TRACKER_COUNT; i++) {
-    if (trackers[i].lru < trackers[index].lru)
-      trackers[i].lru++;
-  }
-  trackers[index].lru = 0;
-=======
 void CACHE::prefetcher_initialize()
 {
     std::cout << NAME << " IP-based stride prefetcher" << std::endl;
@@ -226,24 +86,10 @@
 
     // update tracking set
     *found = {ip, cl_addr, stride, current_cycle};
->>>>>>> cfe93cc2
 
   return metadata_in;
 }
 
-<<<<<<< HEAD
-uint32_t CACHE::prefetcher_cache_fill(uint64_t addr, uint32_t set, uint32_t way,
-                                      uint8_t prefetch, uint64_t evicted_addr,
-                                      uint32_t metadata_in) {
-  return metadata_in;
-}
-
-void CACHE::prefetcher_cycle_operate() {}
-
-void CACHE::prefetcher_final_stats() {
-  std::cout << NAME << " PC-based stride prefetcher final stats" << std::endl;
-}
-=======
 uint32_t CACHE::prefetcher_cache_fill(uint64_t addr, uint32_t set, uint32_t way, uint8_t prefetch, uint64_t evicted_addr, uint32_t metadata_in)
 {
     return metadata_in;
@@ -251,5 +97,4 @@
 
 void CACHE::prefetcher_final_stats()
 {
-}
->>>>>>> cfe93cc2
+}